
<no location info>: warning:
    -XGeneralizedNewtypeDeriving is not allowed in Safe Haskell; ignoring -XGeneralizedNewtypeDeriving

<<<<<<< HEAD
<interactive>:16:29: error:
    Can't make a derived instance of ‘Op T2’:
      ‘Op’ is not a derivable class
      Try GeneralizedNewtypeDeriving for GHC's newtype-deriving extension
    In the newtype declaration for ‘T2’

<interactive>:19:9: error:
    Data constructor not in scope: T2 :: T -> t0
    Perhaps you meant ‘T1’ (line 13)

<interactive>:22:4: error: Variable not in scope: y
=======
<interactive>:15:29: error:
    Can't make a derived instance of ‘Op T2’:
      ‘Op’ is not a standard derivable class (Eq, Show, etc.)
      Try GeneralizedNewtypeDeriving for GHC's newtype-deriving extension
    In the newtype declaration for ‘T2’

<interactive>:18:9: error:
    Data constructor not in scope: T2 :: T -> t
    Perhaps you meant ‘T1’ (line 12)

<interactive>:21:4: error: Variable not in scope: y
>>>>>>> 64dba511
<|MERGE_RESOLUTION|>--- conflicted
+++ resolved
@@ -2,19 +2,6 @@
 <no location info>: warning:
     -XGeneralizedNewtypeDeriving is not allowed in Safe Haskell; ignoring -XGeneralizedNewtypeDeriving
 
-<<<<<<< HEAD
-<interactive>:16:29: error:
-    Can't make a derived instance of ‘Op T2’:
-      ‘Op’ is not a derivable class
-      Try GeneralizedNewtypeDeriving for GHC's newtype-deriving extension
-    In the newtype declaration for ‘T2’
-
-<interactive>:19:9: error:
-    Data constructor not in scope: T2 :: T -> t0
-    Perhaps you meant ‘T1’ (line 13)
-
-<interactive>:22:4: error: Variable not in scope: y
-=======
 <interactive>:15:29: error:
     Can't make a derived instance of ‘Op T2’:
       ‘Op’ is not a standard derivable class (Eq, Show, etc.)
@@ -25,5 +12,4 @@
     Data constructor not in scope: T2 :: T -> t
     Perhaps you meant ‘T1’ (line 12)
 
-<interactive>:21:4: error: Variable not in scope: y
->>>>>>> 64dba511
+<interactive>:21:4: error: Variable not in scope: y