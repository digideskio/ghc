# Just do the normal way, SafeHaskell is all in the frontend
def f( opts ):
  opts.only_ways = ['normal']

setTestOpts(f)

test('Dep01', normal, compile, [''])
test('Dep02', normal, compile, [''])
test('Dep03', normal, compile, [''])
test('Dep04', normal, compile, [''])
test('Dep05', normal, compile, [''])
test('Dep06', normal, compile, [''])
test('Dep07', normal, compile, [''])
test('Dep08', normal, compile, [''])
test('Dep09', normal, compile, [''])
test('Dep10', normal, compile, [''])

test('BadImport01', normal, compile_fail, [''])
<<<<<<< HEAD
test('BadImport02',
     extra_clean(['BadImport02_A.o', 'BadImport02_A.hi']),
     multimod_compile_and_run,
     ['BadImport02', ''])
test('BadImport03',
     extra_clean(['BadImport03_A.o', 'BadImport03_A.hi']),
     multimod_compile_fail,
     ['BadImport03', ''])
=======
test('BadImport02', extra_clean(['BadImport02_A.hi', 'BadImport02_A.o']), multimod_compile_and_run, ['BadImport02', ''])
test('BadImport03', normal, multimod_compile_fail, ['BadImport03', ''])
>>>>>>> 9857fca7
<|MERGE_RESOLUTION|>--- conflicted
+++ resolved
@@ -16,7 +16,6 @@
 test('Dep10', normal, compile, [''])
 
 test('BadImport01', normal, compile_fail, [''])
-<<<<<<< HEAD
 test('BadImport02',
      extra_clean(['BadImport02_A.o', 'BadImport02_A.hi']),
      multimod_compile_and_run,
@@ -24,8 +23,4 @@
 test('BadImport03',
      extra_clean(['BadImport03_A.o', 'BadImport03_A.hi']),
      multimod_compile_fail,
-     ['BadImport03', ''])
-=======
-test('BadImport02', extra_clean(['BadImport02_A.hi', 'BadImport02_A.o']), multimod_compile_and_run, ['BadImport02', ''])
-test('BadImport03', normal, multimod_compile_fail, ['BadImport03', ''])
->>>>>>> 9857fca7
+     ['BadImport03', ''])