--- conflicted
+++ resolved
@@ -33,14 +33,10 @@
 expectedGhcOnlyExtensions = ["RelaxedLayout",
                              "AlternativeLayoutRule",
                              "AlternativeLayoutRuleTransitional",
-<<<<<<< HEAD
                              "DuplicateRecordFields",
-                             "StaticPointers"]
-=======
                              "StaticPointers",
                              "StrictData",
                              "ApplicativeDo"] -- TODO add this to Cabal
->>>>>>> a52db231
 
 expectedCabalOnlyExtensions :: [String]
 expectedCabalOnlyExtensions = ["Generics",
