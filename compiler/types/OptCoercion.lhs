<<<<<<< HEAD
%
% (c) The University of Glasgow 2006
%

\begin{code}
{-# OPTIONS_GHC -w #-}
module OptCoercion (
	optCoercion
   ) where 

#include "HsVersions.h"

import Unify	( tcMatchTy )
import Coercion
import Type
import TypeRep
import TyCon
import Var
import VarSet
import VarEnv
import PrelNames
import Util
import Outputable
\end{code}

%************************************************************************
%*                                                                      *
                 Optimising coercions									
%*                                                                      *
%************************************************************************

Note [Subtle shadowing in coercions]
~~~~~~~~~~~~~~~~~~~~~~~~~~~~~~~~~~~~
Supose we optimising a coercion
    optCoercion (forall (co_X5:t1~t2). ...co_B1...)
The co_X5 is a wild-card; the bound variable of a coercion for-all
should never appear in the body of the forall. Indeed we often
write it like this
    optCoercion ( (t1~t2) => ...co_B1... )

Just because it's a wild-card doesn't mean we are free to choose
whatever variable we like.  For example it'd be wrong for optCoercion
to return
   forall (co_B1:t1~t2). ...co_B1...
because now the co_B1 (which is really free) has been captured, and
subsequent substitutions will go wrong.  That's why we can't use
mkCoPredTy in the ForAll case, where this note appears.  

\begin{code}
optCoercion :: TvSubst -> Coercion -> NormalCo
-- ^ optCoercion applies a substitution to a coercion, 
--   *and* optimises it to reduce its size
optCoercion env co = opt_co env False co

type NormalCo = Coercion
  -- Invariants: 
  --  * The substitution has been fully applied
  --  * For trans coercions (co1 `trans` co2)
  --       co1 is not a trans, and neither co1 nor co2 is identity
  --  * If the coercion is the identity, it has no CoVars of CoTyCons in it (just types)

type NormalNonIdCo = NormalCo  -- Extra invariant: not the identity

opt_co, opt_co' :: TvSubst
       		-> Bool	       -- True <=> return (sym co)
       		-> Coercion
       		-> NormalCo	
opt_co = opt_co'

{-    Debuggery 
opt_co env sym co 
-- = pprTrace "opt_co {" (ppr sym <+> ppr co) $
--     	        co1 `seq` 
--               pprTrace "opt_co done }" (ppr co1) 
--               WARN( not same_co_kind, ppr co  <+> dcolon <+> pprEqPred (s1,t1) 
--                                   $$ ppr co1 <+> dcolon <+> pprEqPred (s2,t2) )
 =   WARN( not (coreEqType co1 simple_result), 
           (text "env=" <+> ppr env) $$
           (text "input=" <+> ppr co) $$
           (text "simple=" <+> ppr simple_result) $$
           (text "opt=" <+> ppr co1) )
     co1
 where
   co1 = opt_co' env sym co
   same_co_kind = s1 `coreEqType` s2 && t1 `coreEqType` t2
   (s,t) = coercionKind (substTy env co)
   (s1,t1) | sym = (t,s)
           | otherwise = (s,t)
   (s2,t2) = coercionKind co1

   simple_result | sym = mkSymCoercion (substTy env co)
                 | otherwise = substTy env co
-}

opt_co' env sym (AppTy ty1 ty2) 	  = mkAppTy (opt_co env sym ty1) (opt_co env sym ty2)
opt_co' env sym (FunTy ty1 ty2) 	  = FunTy (opt_co env sym ty1) (opt_co env sym ty2)
opt_co' env sym (PredTy (ClassP cls tys)) = PredTy (ClassP cls (map (opt_co env sym) tys))
opt_co' env sym (PredTy (IParam n ty))    = PredTy (IParam n (opt_co env sym ty))
opt_co' _   _   co@(PredTy (EqPred {}))   = pprPanic "optCoercion" (ppr co)

opt_co' env sym co@(TyVarTy tv)
  | Just ty <- lookupTyVar env tv = opt_co' (zapTvSubstEnv env) sym ty
  | not (isCoVar tv)     = co   -- Identity; does not mention a CoVar
  | ty1 `coreEqType` ty2 = ty1	-- Identity; ..ditto..
  | not sym              = co
  | otherwise            = mkSymCoercion co
  where
    (ty1,ty2) = coVarKind tv

opt_co' env sym (ForAllTy tv cor) 
  | isTyVar tv  = case substTyVarBndr env tv of
                   (env', tv') -> ForAllTy tv' (opt_co' env' sym cor)

opt_co' env sym co@(ForAllTy co_var cor) 
  | isCoVar co_var 
  = WARN( co_var `elemVarSet` tyVarsOfType cor, ppr co )
    ForAllTy co_var' cor'
  where
    (co1,co2) = coVarKind co_var
    co1' = opt_co' env sym co1
    co2' = opt_co' env sym co2
    cor' = opt_co' env sym cor
    co_var' = uniqAway (getTvInScope env) (mkWildCoVar (mkCoKind co1' co2'))
    -- See Note [Subtle shadowing in coercions]

opt_co' env sym (TyConApp tc cos)
  | Just (arity, desc) <- isCoercionTyCon_maybe tc
  = mkAppTys (opt_co_tc_app env sym tc desc (take arity cos))
             (map (opt_co env sym) (drop arity cos))
  | otherwise
  = TyConApp tc (map (opt_co env sym) cos)

opt_co' _ _ co@(LiteralTy _) = co

--------
opt_co_tc_app :: TvSubst -> Bool -> TyCon -> CoTyConDesc -> [Coercion] -> NormalCo
-- Used for CoercionTyCons only
-- Arguments are *not* already simplified/substituted
opt_co_tc_app env sym tc desc cos
  = case desc of
      CoAxiom {} -- Do *not* push sym inside top-level axioms
    		 -- e.g. if g is a top-level axiom
    		 --   g a : F a ~ a
		 -- Then (sym (g ty)) /= g (sym ty) !!
        | sym       -> mkSymCoercion the_co  
        | otherwise -> the_co
        where
           the_co = TyConApp tc (map (opt_co env False) cos)
           -- Note that the_co does *not* have sym pushed into it
    
      CoTrans 
        | sym       -> opt_trans opt_co2 opt_co1   -- sym (g `o` h) = sym h `o` sym g
        | otherwise -> opt_trans opt_co1 opt_co2

      CoUnsafe
        | sym       -> mkUnsafeCoercion ty2' ty1'
        | otherwise -> mkUnsafeCoercion ty1' ty2'

      CoSym   -> opt_co env (not sym) co1
      CoLeft  -> opt_lr fst
      CoRight -> opt_lr snd
      CoCsel1 -> opt_csel fstOf3
      CoCsel2 -> opt_csel sndOf3
      CoCselR -> opt_csel thirdOf3

      CoInst        -- See if the first arg is already a forall
		    -- ...then we can just extend the current substitution
        | Just (tv, co1_body) <- splitForAllTy_maybe co1
        -> opt_co (extendTvSubst env tv ty2') sym co1_body

                    -- See if is *now* a forall
        | Just (tv, opt_co1_body) <- splitForAllTy_maybe opt_co1
        -> substTyWith [tv] [ty2'] opt_co1_body	-- An inefficient one-variable substitution

        | otherwise
        -> TyConApp tc [opt_co1, ty2']

  where
    (co1 : cos1) = cos
    (co2 : _)    = cos1

    ty1' = substTy env co1
    ty2' = substTy env co2

	-- These opt_cos have the sym pushed into them
    opt_co1 = opt_co env sym co1
    opt_co2 = opt_co env sym co2

    the_unary_opt_co = TyConApp tc [opt_co1]

    opt_lr   sel = case splitAppTy_maybe opt_co1 of
                     Nothing -> the_unary_opt_co 
                     Just lr -> sel lr
    opt_csel sel = case splitCoPredTy_maybe opt_co1 of
                     Nothing -> the_unary_opt_co 
                     Just lr -> sel lr

-------------
opt_transL :: [NormalCo] -> [NormalCo] -> [NormalCo]
opt_transL = zipWith opt_trans

opt_trans :: NormalCo -> NormalCo -> NormalCo
opt_trans co1 co2
  | isIdNormCo co1 = co2
  | otherwise      = opt_trans1 co1 co2

opt_trans1 :: NormalNonIdCo -> NormalCo -> NormalCo
-- First arg is not the identity
opt_trans1 co1 co2
  | isIdNormCo co2 = co1
  | otherwise      = opt_trans2 co1 co2

opt_trans2 :: NormalNonIdCo -> NormalNonIdCo -> NormalCo
-- Neither arg is the identity
opt_trans2 (TyConApp tc [co1a,co1b]) co2
  | tc `hasKey` transCoercionTyConKey
  = opt_trans1 co1a (opt_trans2 co1b co2)

opt_trans2 co1 co2 
  | Just co <- opt_trans_rule co1 co2
  = co

opt_trans2 co1 (TyConApp tc [co2a,co2b])
  | tc `hasKey` transCoercionTyConKey
  , Just co1_2a <- opt_trans_rule co1 co2a
  = if isIdNormCo co1_2a
    then co2b
    else opt_trans2 co1_2a co2b

opt_trans2 co1 co2
  = mkTransCoercion co1 co2

------
opt_trans_rule :: NormalNonIdCo -> NormalNonIdCo -> Maybe NormalCo
opt_trans_rule (TyConApp tc1 args1) (TyConApp tc2 args2)
  | tc1 == tc2
  = case isCoercionTyCon_maybe tc1 of
      Nothing 
        -> Just (TyConApp tc1 (opt_transL args1 args2))
      Just (arity, desc) 
        | arity == length args1
        -> opt_trans_rule_equal_tc desc args1 args2
        | otherwise
        -> case opt_trans_rule_equal_tc desc 
                         (take arity args1) 
                         (take arity args2) of
              Just co -> Just $ mkAppTys co $ 
                         opt_transL (drop arity args1) (drop arity args2)
	      Nothing -> Nothing 
 
-- Push transitivity inside apply
opt_trans_rule co1 co2
  | Just (co1a, co1b) <- splitAppTy_maybe co1
  , Just (co2a, co2b) <- etaApp_maybe co2
  = Just (mkAppTy (opt_trans co1a co2a) (opt_trans co1b co2b))

  | Just (co2a, co2b) <- splitAppTy_maybe co2
  , Just (co1a, co1b) <- etaApp_maybe co1
  = Just (mkAppTy (opt_trans co1a co2a) (opt_trans co1b co2b))

-- Push transitivity inside (s~t)=>r
-- We re-use the CoVar rather than using mkCoPredTy
-- See Note [Subtle shadowing in coercions]
opt_trans_rule co1 co2
  | Just (cv1,r1) <- splitForAllTy_maybe co1
  , isCoVar cv1
  , Just (s1,t1) <- coVarKind_maybe cv1
  , Just (s2,t2,r2) <- etaCoPred_maybe co2
  = Just (ForAllTy (mkCoVar (coVarName cv1) (mkCoKind (opt_trans s1 s2) (opt_trans t1 t2)))
                   (opt_trans r1 r2))

  | Just (cv2,r2) <- splitForAllTy_maybe co2
  , isCoVar cv2
  , Just (s2,t2) <- coVarKind_maybe cv2
  , Just (s1,t1,r1) <- etaCoPred_maybe co1
  = Just (ForAllTy (mkCoVar (coVarName cv2) (mkCoKind (opt_trans s1 s2) (opt_trans t1 t2)))
                   (opt_trans r1 r2))

-- Push transitivity inside forall
opt_trans_rule co1 co2
  | Just (tv1,r1) <- splitTypeForAll_maybe co1
  , Just (tv2,r2) <- etaForAll_maybe co2
  , let r2' = substTyWith [tv2] [TyVarTy tv1] r2
  = Just (ForAllTy tv1 (opt_trans2 r1 r2'))

  | Just (tv2,r2) <- splitTypeForAll_maybe co2
  , Just (tv1,r1) <- etaForAll_maybe co1
  , let r1' = substTyWith [tv1] [TyVarTy tv2] r1
  = Just (ForAllTy tv1 (opt_trans2 r1' r2))

opt_trans_rule co1 co2
{- 	Omitting for now, because unsound
  | Just (sym1, (ax_tc1, ax1_args, ax_tvs, ax_lhs, ax_rhs)) <- co1_is_axiom_maybe
  , Just (sym2, (ax_tc2, ax2_args, _, _, _)) <- co2_is_axiom_maybe
  , ax_tc1 == ax_tc2
  , sym1 /= sym2
  = Just $
    if sym1 
    then substTyWith ax_tvs (opt_transL (map mkSymCoercion ax1_args) ax2_args) ax_rhs
    else substTyWith ax_tvs (opt_transL ax1_args (map mkSymCoercion ax2_args)) ax_lhs
-}

  | Just (sym, (ax_tc, ax_args, ax_tvs, ax_lhs, _)) <- co1_is_axiom_maybe
  , Just cos <- matchesAxiomLhs ax_tvs ax_lhs co2
  = Just $ 
    if sym 
    then mkSymCoercion $ TyConApp ax_tc (opt_transL (map mkSymCoercion cos) ax_args)
    else                 TyConApp ax_tc (opt_transL ax_args cos)

  | Just (sym, (ax_tc, ax_args, ax_tvs, ax_lhs, _)) <- isAxiom_maybe co2
  , Just cos <- matchesAxiomLhs ax_tvs ax_lhs co1
  = Just $ 
    if sym 
    then mkSymCoercion $ TyConApp ax_tc (opt_transL ax_args (map mkSymCoercion cos))
    else                 TyConApp ax_tc (opt_transL cos ax_args)
  where
    co1_is_axiom_maybe = isAxiom_maybe co1
    co2_is_axiom_maybe = isAxiom_maybe co2

opt_trans_rule co1 co2	-- Identity rule
  | (ty1,_) <- coercionKind co1
  , (_,ty2) <- coercionKind co2
  , ty1 `coreEqType` ty2
  = Just ty2

opt_trans_rule _ _ = Nothing

-----------  
isAxiom_maybe :: Coercion -> Maybe (Bool, (TyCon, [Coercion], [TyVar], Type, Type))
isAxiom_maybe co
  | Just (tc, args) <- splitTyConApp_maybe co
  , Just (_, desc)  <- isCoercionTyCon_maybe tc
  = case desc of
      CoAxiom { co_ax_tvs = tvs, co_ax_lhs = lhs, co_ax_rhs = rhs } 
            -> Just (False, (tc, args, tvs, lhs, rhs))
      CoSym | (arg1:_) <- args  
            -> case isAxiom_maybe arg1 of
                 Nothing           -> Nothing
                 Just (sym, stuff) -> Just (not sym, stuff)
      _ -> Nothing
  | otherwise
  = Nothing

matchesAxiomLhs :: [TyVar] -> Type -> Type -> Maybe [Type]
matchesAxiomLhs tvs ty_tmpl ty 
  = case tcMatchTy (mkVarSet tvs) ty_tmpl ty of
      Nothing    -> Nothing
      Just subst -> Just (map (substTyVar subst) tvs)

-----------  
opt_trans_rule_equal_tc :: CoTyConDesc -> [Coercion] -> [Coercion] -> Maybe Coercion
-- Rules for Coercion TyCons only

-- Push transitivity inside instantiation
opt_trans_rule_equal_tc desc [co1,ty1] [co2,ty2]
  | CoInst <- desc
  , ty1 `coreEqType` ty2
  , co1 `compatible_co` co2
  = Just (mkInstCoercion (opt_trans2 co1 co2) ty1) 

opt_trans_rule_equal_tc desc [co1] [co2]
  | CoLeft  <- desc, is_compat = Just (mkLeftCoercion res_co)
  | CoRight <- desc, is_compat = Just (mkRightCoercion res_co)
  | CoCsel1 <- desc, is_compat = Just (mkCsel1Coercion res_co)
  | CoCsel2 <- desc, is_compat = Just (mkCsel2Coercion res_co)
  | CoCselR <- desc, is_compat = Just (mkCselRCoercion res_co)
  where
    is_compat = co1 `compatible_co` co2
    res_co    = opt_trans2 co1 co2

opt_trans_rule_equal_tc _ _ _ = Nothing

-------------
compatible_co :: Coercion -> Coercion -> Bool
-- Check whether (co1 . co2) will be well-kinded
compatible_co co1 co2
  = x1 `coreEqType` x2		
  where
    (_,x1) = coercionKind co1
    (x2,_) = coercionKind co2

-------------
etaForAll_maybe :: Coercion -> Maybe (TyVar, Coercion)
-- Try to make the coercion be of form (forall tv. co)
etaForAll_maybe co
  | Just (tv, r) <- splitForAllTy_maybe co
  , not (isCoVar tv)	-- Check it is a *type* forall, not a (t1~t2)=>co
  = Just (tv, r)

  | (ty1,ty2) <- coercionKind co
  , Just (tv1, _) <- splitTypeForAll_maybe ty1
  , Just (tv2, _) <- splitTypeForAll_maybe ty2
  , tyVarKind tv1 `eqKind` tyVarKind tv2
  = Just (tv1, mkInstCoercion co (mkTyVarTy tv1))

  | otherwise
  = Nothing

etaCoPred_maybe :: Coercion -> Maybe (Coercion, Coercion, Coercion)
etaCoPred_maybe co 
  | Just (s,t,r) <- splitCoPredTy_maybe co
  = Just (s,t,r)
  
  --  co :: (s1~t1)=>r1 ~ (s2~t2)=>r2
  | (ty1,ty2) <- coercionKind co	-- We know ty1,ty2 have same kind
  , Just (s1,_,_) <- splitCoPredTy_maybe ty1
  , Just (s2,_,_) <- splitCoPredTy_maybe ty2
  , typeKind s1 `eqKind` typeKind s2	-- t1,t2 have same kinds
  = Just (mkCsel1Coercion co, mkCsel2Coercion co, mkCselRCoercion co)
  
  | otherwise
  = Nothing

etaApp_maybe :: Coercion -> Maybe (Coercion, Coercion)
-- Split a coercion g :: t1a t1b ~ t2a t2b
-- into (left g, right g) if possible
etaApp_maybe co
  | Just (co1, co2) <- splitAppTy_maybe co
  = Just (co1, co2)

  | (ty1,ty2) <- coercionKind co
  , Just (ty1a, _) <- splitAppTy_maybe ty1
  , Just (ty2a, _) <- splitAppTy_maybe ty2
  , typeKind ty1a `eqKind` typeKind ty2a
  = Just (mkLeftCoercion co, mkRightCoercion co)

  | otherwise
  = Nothing

-------------
splitTypeForAll_maybe :: Type -> Maybe (TyVar, Type)
-- Returns Just only for a *type* forall, not a (t1~t2)=>co
splitTypeForAll_maybe ty
  | Just (tv, rty) <- splitForAllTy_maybe ty
  , not (isCoVar tv)
  = Just (tv, rty)

  | otherwise
  = Nothing

-------------
isIdNormCo :: NormalCo -> Bool
-- Cheap identity test: look for coercions with no coercion variables at all
-- So it'll return False for (sym g `trans` g)
isIdNormCo ty = go ty
  where
    go (TyVarTy tv)  	       = not (isCoVar tv)
    go (AppTy t1 t2) 	       = go t1 && go t2
    go (FunTy t1 t2) 	       = go t1 && go t2
    go (ForAllTy tv ty)        = go (tyVarKind tv) && go ty
    go (TyConApp tc tys)       = not (isCoercionTyCon tc) && all go tys
    go (PredTy (IParam _ ty))  = go ty
    go (PredTy (ClassP _ tys)) = all go tys
    go (PredTy (EqPred t1 t2)) = go t1 && go t2
    go (LiteralTy _)           = True
\end{code}  

=======
%
% (c) The University of Glasgow 2006
%

\begin{code}
module OptCoercion ( optCoercion ) where 

#include "HsVersions.h"

import Coercion
import Type hiding( substTyVarBndr, substTy, extendTvSubst )
import TyCon
import Var
import VarSet
import VarEnv
import StaticFlags	( opt_NoOptCoercion )
import Outputable
import Pair
import Maybes( allMaybes )
import FastString
\end{code}

%************************************************************************
%*                                                                      *
                 Optimising coercions									
%*                                                                      *
%************************************************************************

Note [Subtle shadowing in coercions]
~~~~~~~~~~~~~~~~~~~~~~~~~~~~~~~~~~~~
Supose we optimising a coercion
    optCoercion (forall (co_X5:t1~t2). ...co_B1...)
The co_X5 is a wild-card; the bound variable of a coercion for-all
should never appear in the body of the forall. Indeed we often
write it like this
    optCoercion ( (t1~t2) => ...co_B1... )

Just because it's a wild-card doesn't mean we are free to choose
whatever variable we like.  For example it'd be wrong for optCoercion
to return
   forall (co_B1:t1~t2). ...co_B1...
because now the co_B1 (which is really free) has been captured, and
subsequent substitutions will go wrong.  That's why we can't use
mkCoPredTy in the ForAll case, where this note appears.  

\begin{code}
optCoercion :: CvSubst -> Coercion -> NormalCo
-- ^ optCoercion applies a substitution to a coercion, 
--   *and* optimises it to reduce its size
optCoercion env co 
  | opt_NoOptCoercion = substCo env co
  | otherwise         = opt_co env False co

type NormalCo = Coercion
  -- Invariants: 
  --  * The substitution has been fully applied
  --  * For trans coercions (co1 `trans` co2)
  --       co1 is not a trans, and neither co1 nor co2 is identity
  --  * If the coercion is the identity, it has no CoVars of CoTyCons in it (just types)

type NormalNonIdCo = NormalCo  -- Extra invariant: not the identity

opt_co, opt_co' :: CvSubst
       		-> Bool	       -- True <=> return (sym co)
       		-> Coercion
       		-> NormalCo	
opt_co = opt_co'
{-
opt_co env sym co
 = pprTrace "opt_co {" (ppr sym <+> ppr co $$ ppr env) $
   co1 `seq`
   pprTrace "opt_co done }" (ppr co1) $
   (WARN( not same_co_kind, ppr co  <+> dcolon <+> pprEqPred (Pair s1 t1)
                         $$ ppr co1 <+> dcolon <+> pprEqPred (Pair s2 t2) )
    WARN( not (coreEqCoercion co1 simple_result),
           (text "env=" <+> ppr env) $$
           (text "input=" <+> ppr co) $$
           (text "simple=" <+> ppr simple_result) $$
           (text "opt=" <+> ppr co1) )
   co1)
 where
   co1 = opt_co' env sym co
   same_co_kind = s1 `eqType` s2 && t1 `eqType` t2
   Pair s t = coercionKind (substCo env co)
   (s1,t1) | sym = (t,s)
           | otherwise = (s,t)
   Pair s2 t2 = coercionKind co1

   simple_result | sym = mkSymCo (substCo env co)
                 | otherwise = substCo env co
-}

opt_co' env _   (Refl ty)           = Refl (substTy env ty)
opt_co' env sym (SymCo co)          = opt_co env (not sym) co
opt_co' env sym (TyConAppCo tc cos) = mkTyConAppCo tc (map (opt_co env sym) cos)
opt_co' env sym (AppCo co1 co2)     = mkAppCo (opt_co env sym co1) (opt_co env sym co2)
opt_co' env sym (ForAllCo tv co)    = case substTyVarBndr env tv of
                                         (env', tv') -> mkForAllCo tv' (opt_co env' sym co)
     -- Use the "mk" functions to check for nested Refls

opt_co' env sym (CoVarCo cv)
  | Just co <- lookupCoVar env cv
  = opt_co (zapCvSubstEnv env) sym co

  | Just cv1 <- lookupInScope (getCvInScope env) cv
  = ASSERT( isCoVar cv1 ) wrapSym sym (CoVarCo cv1)
                -- cv1 might have a substituted kind!

  | otherwise = WARN( True, ptext (sLit "opt_co: not in scope:") <+> ppr cv $$ ppr env)
                ASSERT( isCoVar cv )
                wrapSym sym (CoVarCo cv)

opt_co' env sym (AxiomInstCo con cos)
    -- Do *not* push sym inside top-level axioms
    -- e.g. if g is a top-level axiom
    --   g a : f a ~ a
    -- then (sym (g ty)) /= g (sym ty) !!
  = wrapSym sym $ AxiomInstCo con (map (opt_co env False) cos)
      -- Note that the_co does *not* have sym pushed into it

opt_co' env sym (UnsafeCo ty1 ty2)
  | ty1' `eqType` ty2' = Refl ty1'
  | sym                = mkUnsafeCo ty2' ty1'
  | otherwise          = mkUnsafeCo ty1' ty2'
  where
    ty1' = substTy env ty1
    ty2' = substTy env ty2

opt_co' env sym (TransCo co1 co2)
  | sym       = opt_trans opt_co2 opt_co1   -- sym (g `o` h) = sym h `o` sym g
  | otherwise = opt_trans opt_co1 opt_co2
  where
    opt_co1 = opt_co env sym co1
    opt_co2 = opt_co env sym co2

opt_co' env sym (NthCo n co)
  | TyConAppCo tc cos <- co'
  , isDecomposableTyCon tc		-- Not synonym families
  = ASSERT( n < length cos )
    cos !! n
  | otherwise
  = NthCo n co'
  where
    co' = opt_co env sym co

opt_co' env sym (InstCo co ty)
    -- See if the first arg is already a forall
    -- ...then we can just extend the current substitution
  | Just (tv, co_body) <- splitForAllCo_maybe co
  = opt_co (extendTvSubst env tv ty') sym co_body

    -- See if it is a forall after optimization
  | Just (tv, co'_body) <- splitForAllCo_maybe co'
  = substCoWithTy tv ty' co'_body   -- An inefficient one-variable substitution

  | otherwise = InstCo co' ty'

  where
    co' = opt_co env sym co
    ty' = substTy env ty

-------------
opt_transList :: [NormalCo] -> [NormalCo] -> [NormalCo]
opt_transList = zipWith opt_trans

opt_trans :: NormalCo -> NormalCo -> NormalCo
opt_trans co1 co2
  | isReflCo co1 = co2
  | otherwise    = opt_trans1 co1 co2

opt_trans1 :: NormalNonIdCo -> NormalCo -> NormalCo
-- First arg is not the identity
opt_trans1 co1 co2
  | isReflCo co2 = co1
  | otherwise    = opt_trans2 co1 co2

opt_trans2 :: NormalNonIdCo -> NormalNonIdCo -> NormalCo
-- Neither arg is the identity
opt_trans2 (TransCo co1a co1b) co2
    -- Don't know whether the sub-coercions are the identity
  = opt_trans co1a (opt_trans co1b co2)  

opt_trans2 co1 co2 
  | Just co <- opt_trans_rule co1 co2
  = co

opt_trans2 co1 (TransCo co2a co2b)
  | Just co1_2a <- opt_trans_rule co1 co2a
  = if isReflCo co1_2a
    then co2b
    else opt_trans1 co1_2a co2b

opt_trans2 co1 co2
  = mkTransCo co1 co2

------
-- Optimize coercions with a top-level use of transitivity.
opt_trans_rule :: NormalNonIdCo -> NormalNonIdCo -> Maybe NormalCo

-- push transitivity down through matching top-level constructors.
opt_trans_rule in_co1@(TyConAppCo tc1 cos1) in_co2@(TyConAppCo tc2 cos2)
  | tc1 == tc2 = fireTransRule "PushTyConApp" in_co1 in_co2 $
                 TyConAppCo tc1 (opt_transList cos1 cos2)

-- push transitivity through matching destructors
opt_trans_rule in_co1@(NthCo d1 co1) in_co2@(NthCo d2 co2)
  | d1 == d2
  , co1 `compatible_co` co2
  = fireTransRule "PushNth" in_co1 in_co2 $
    mkNthCo d1 (opt_trans co1 co2)

-- Push transitivity inside instantiation
opt_trans_rule in_co1@(InstCo co1 ty1) in_co2@(InstCo co2 ty2)
  | ty1 `eqType` ty2
  , co1 `compatible_co` co2
  = fireTransRule "TrPushInst" in_co1 in_co2 $
    mkInstCo (opt_trans co1 co2) ty1
 
-- Push transitivity inside apply
opt_trans_rule in_co1@(AppCo co1a co1b) in_co2@(AppCo co2a co2b)
  = fireTransRule "TrPushApp" in_co1 in_co2 $
    mkAppCo (opt_trans co1a co2a) (opt_trans co1b co2b)

opt_trans_rule co1@(TyConAppCo tc cos1) co2
  | Just cos2 <- etaTyConAppCo_maybe tc co2
  = ASSERT( length cos1 == length cos2 )
    fireTransRule "EtaCompL" co1 co2 $
    TyConAppCo tc (zipWith opt_trans cos1 cos2)

opt_trans_rule co1 co2@(TyConAppCo tc cos2)
  | Just cos1 <- etaTyConAppCo_maybe tc co1
  = ASSERT( length cos1 == length cos2 )
    fireTransRule "EtaCompR" co1 co2 $
    TyConAppCo tc (zipWith opt_trans cos1 cos2)

-- Push transitivity inside forall
opt_trans_rule co1 co2
  | Just (tv1,r1) <- splitForAllCo_maybe co1
  , Just (tv2,r2) <- etaForAllCo_maybe co2
  , let r2' = substCoWithTy tv2 (mkTyVarTy tv1) r2
  = fireTransRule "EtaAllL" co1 co2 $
    mkForAllCo tv1 (opt_trans2 r1 r2')

  | Just (tv2,r2) <- splitForAllCo_maybe co2
  , Just (tv1,r1) <- etaForAllCo_maybe co1
  , let r1' = substCoWithTy tv1 (mkTyVarTy tv2) r1
  = fireTransRule "EtaAllR" co1 co2 $
    mkForAllCo tv1 (opt_trans2 r1' r2)

-- Push transitivity inside axioms
opt_trans_rule co1 co2

  -- TrPushAxR/TrPushSymAxR
  | Just (sym, con, cos1) <- co1_is_axiom_maybe
  , Just cos2 <- matchAxiom sym con co2
  = fireTransRule "TrPushAxR" co1 co2 $
    if sym 
    then SymCo $ AxiomInstCo con (opt_transList (map mkSymCo cos2) cos1)
    else         AxiomInstCo con (opt_transList cos1 cos2)

  -- TrPushAxL/TrPushSymAxL
  | Just (sym, con, cos2) <- co2_is_axiom_maybe
  , Just cos1 <- matchAxiom (not sym) con co1
  = fireTransRule "TrPushAxL" co1 co2 $
    if sym 
    then SymCo $ AxiomInstCo con (opt_transList cos2 (map mkSymCo cos1))
    else         AxiomInstCo con (opt_transList cos1 cos2)

  -- TrPushAxSym/TrPushSymAx
  | Just (sym1, con1, cos1) <- co1_is_axiom_maybe
  , Just (sym2, con2, cos2) <- co2_is_axiom_maybe
  , con1 == con2
  , sym1 == not sym2
  , let qtvs = co_ax_tvs con1
        lhs  = co_ax_lhs con1 
        rhs  = co_ax_rhs con1 
        pivot_tvs = exactTyVarsOfType (if sym2 then rhs else lhs)
  , all (`elemVarSet` pivot_tvs) qtvs
  = fireTransRule "TrPushAxSym" co1 co2 $
    if sym2
    then liftCoSubstWith qtvs (opt_transList cos1 (map mkSymCo cos2)) lhs  -- TrPushAxSym
    else liftCoSubstWith qtvs (opt_transList (map mkSymCo cos1) cos2) rhs  -- TrPushSymAx
  where
    co1_is_axiom_maybe = isAxiom_maybe co1
    co2_is_axiom_maybe = isAxiom_maybe co2

opt_trans_rule co1 co2	-- Identity rule
  | Pair ty1 _ <- coercionKind co1
  , Pair _ ty2 <- coercionKind co2
  , ty1 `eqType` ty2
  = fireTransRule "RedTypeDirRefl" co1 co2 $
    Refl ty2

opt_trans_rule _ _ = Nothing

fireTransRule :: String -> Coercion -> Coercion -> Coercion -> Maybe Coercion
fireTransRule _rule _co1 _co2 res
  = -- pprTrace ("Trans rule fired: " ++ _rule) (vcat [ppr _co1, ppr _co2, ppr res]) $
    Just res

-----------
wrapSym :: Bool -> Coercion -> Coercion
wrapSym sym co | sym       = SymCo co
               | otherwise = co

-----------
isAxiom_maybe :: Coercion -> Maybe (Bool, CoAxiom, [Coercion])
isAxiom_maybe (SymCo co) 
  | Just (sym, con, cos) <- isAxiom_maybe co
  = Just (not sym, con, cos)
isAxiom_maybe (AxiomInstCo con cos)
  = Just (False, con, cos)
isAxiom_maybe _ = Nothing

matchAxiom :: Bool -- True = match LHS, False = match RHS
           -> CoAxiom -> Coercion -> Maybe [Coercion]
-- If we succeed in matching, then *all the quantified type variables are bound*
-- E.g.   if tvs = [a,b], lhs/rhs = [b], we'll fail
matchAxiom sym (CoAxiom { co_ax_tvs = qtvs, co_ax_lhs = lhs, co_ax_rhs = rhs }) co
  = case liftCoMatch (mkVarSet qtvs) (if sym then lhs else rhs) co of
      Nothing    -> Nothing
      Just subst -> allMaybes (map (liftCoSubstTyVar subst) qtvs)

-------------
compatible_co :: Coercion -> Coercion -> Bool
-- Check whether (co1 . co2) will be well-kinded
compatible_co co1 co2
  = x1 `eqType` x2		
  where
    Pair _ x1 = coercionKind co1
    Pair x2 _ = coercionKind co2

-------------
etaForAllCo_maybe :: Coercion -> Maybe (TyVar, Coercion)
-- Try to make the coercion be of form (forall tv. co)
etaForAllCo_maybe co
  | Just (tv, r) <- splitForAllCo_maybe co
  = Just (tv, r)

  | Pair ty1 ty2  <- coercionKind co
  , Just (tv1, _) <- splitForAllTy_maybe ty1
  , Just (tv2, _) <- splitForAllTy_maybe ty2
  , tyVarKind tv1 `eqKind` tyVarKind tv2
  = Just (tv1, mkInstCo co (mkTyVarTy tv1))

  | otherwise
  = Nothing

etaTyConAppCo_maybe :: TyCon -> Coercion -> Maybe [Coercion]
-- If possible, split a coercion 
--       g :: T s1 .. sn ~ T t1 .. tn
-- into [ Nth 0 g :: s1~t1, ..., Nth (n-1) g :: sn~tn ] 
etaTyConAppCo_maybe tc (TyConAppCo tc2 cos2)
  = ASSERT( tc == tc2 ) Just cos2

etaTyConAppCo_maybe tc co
  | isDecomposableTyCon tc
  , Pair ty1 ty2     <- coercionKind co
  , Just (tc1, tys1) <- splitTyConApp_maybe ty1
  , Just (tc2, tys2) <- splitTyConApp_maybe ty2
  , tc1 == tc2
  , let n = length tys1
  = ASSERT( tc == tc1 ) 
    ASSERT( n == length tys2 )
    Just (decomposeCo n co)  
    -- NB: n might be <> tyConArity tc
    -- e.g.   data family T a :: * -> *
    --        g :: T a b ~ T c d

  | otherwise
  = Nothing
\end{code}  
>>>>>>> a8defd8a
<|MERGE_RESOLUTION|>--- conflicted
+++ resolved
@@ -1,467 +1,8 @@
-<<<<<<< HEAD
-%
-% (c) The University of Glasgow 2006
-%
-
-\begin{code}
-{-# OPTIONS_GHC -w #-}
-module OptCoercion (
-	optCoercion
-   ) where 
-
-#include "HsVersions.h"
-
-import Unify	( tcMatchTy )
-import Coercion
-import Type
-import TypeRep
-import TyCon
-import Var
-import VarSet
-import VarEnv
-import PrelNames
-import Util
-import Outputable
-\end{code}
-
-%************************************************************************
-%*                                                                      *
-                 Optimising coercions									
-%*                                                                      *
-%************************************************************************
-
-Note [Subtle shadowing in coercions]
-~~~~~~~~~~~~~~~~~~~~~~~~~~~~~~~~~~~~
-Supose we optimising a coercion
-    optCoercion (forall (co_X5:t1~t2). ...co_B1...)
-The co_X5 is a wild-card; the bound variable of a coercion for-all
-should never appear in the body of the forall. Indeed we often
-write it like this
-    optCoercion ( (t1~t2) => ...co_B1... )
-
-Just because it's a wild-card doesn't mean we are free to choose
-whatever variable we like.  For example it'd be wrong for optCoercion
-to return
-   forall (co_B1:t1~t2). ...co_B1...
-because now the co_B1 (which is really free) has been captured, and
-subsequent substitutions will go wrong.  That's why we can't use
-mkCoPredTy in the ForAll case, where this note appears.  
-
-\begin{code}
-optCoercion :: TvSubst -> Coercion -> NormalCo
--- ^ optCoercion applies a substitution to a coercion, 
---   *and* optimises it to reduce its size
-optCoercion env co = opt_co env False co
-
-type NormalCo = Coercion
-  -- Invariants: 
-  --  * The substitution has been fully applied
-  --  * For trans coercions (co1 `trans` co2)
-  --       co1 is not a trans, and neither co1 nor co2 is identity
-  --  * If the coercion is the identity, it has no CoVars of CoTyCons in it (just types)
-
-type NormalNonIdCo = NormalCo  -- Extra invariant: not the identity
-
-opt_co, opt_co' :: TvSubst
-       		-> Bool	       -- True <=> return (sym co)
-       		-> Coercion
-       		-> NormalCo	
-opt_co = opt_co'
-
-{-    Debuggery 
-opt_co env sym co 
--- = pprTrace "opt_co {" (ppr sym <+> ppr co) $
---     	        co1 `seq` 
---               pprTrace "opt_co done }" (ppr co1) 
---               WARN( not same_co_kind, ppr co  <+> dcolon <+> pprEqPred (s1,t1) 
---                                   $$ ppr co1 <+> dcolon <+> pprEqPred (s2,t2) )
- =   WARN( not (coreEqType co1 simple_result), 
-           (text "env=" <+> ppr env) $$
-           (text "input=" <+> ppr co) $$
-           (text "simple=" <+> ppr simple_result) $$
-           (text "opt=" <+> ppr co1) )
-     co1
- where
-   co1 = opt_co' env sym co
-   same_co_kind = s1 `coreEqType` s2 && t1 `coreEqType` t2
-   (s,t) = coercionKind (substTy env co)
-   (s1,t1) | sym = (t,s)
-           | otherwise = (s,t)
-   (s2,t2) = coercionKind co1
-
-   simple_result | sym = mkSymCoercion (substTy env co)
-                 | otherwise = substTy env co
--}
-
-opt_co' env sym (AppTy ty1 ty2) 	  = mkAppTy (opt_co env sym ty1) (opt_co env sym ty2)
-opt_co' env sym (FunTy ty1 ty2) 	  = FunTy (opt_co env sym ty1) (opt_co env sym ty2)
-opt_co' env sym (PredTy (ClassP cls tys)) = PredTy (ClassP cls (map (opt_co env sym) tys))
-opt_co' env sym (PredTy (IParam n ty))    = PredTy (IParam n (opt_co env sym ty))
-opt_co' _   _   co@(PredTy (EqPred {}))   = pprPanic "optCoercion" (ppr co)
-
-opt_co' env sym co@(TyVarTy tv)
-  | Just ty <- lookupTyVar env tv = opt_co' (zapTvSubstEnv env) sym ty
-  | not (isCoVar tv)     = co   -- Identity; does not mention a CoVar
-  | ty1 `coreEqType` ty2 = ty1	-- Identity; ..ditto..
-  | not sym              = co
-  | otherwise            = mkSymCoercion co
-  where
-    (ty1,ty2) = coVarKind tv
-
-opt_co' env sym (ForAllTy tv cor) 
-  | isTyVar tv  = case substTyVarBndr env tv of
-                   (env', tv') -> ForAllTy tv' (opt_co' env' sym cor)
-
-opt_co' env sym co@(ForAllTy co_var cor) 
-  | isCoVar co_var 
-  = WARN( co_var `elemVarSet` tyVarsOfType cor, ppr co )
-    ForAllTy co_var' cor'
-  where
-    (co1,co2) = coVarKind co_var
-    co1' = opt_co' env sym co1
-    co2' = opt_co' env sym co2
-    cor' = opt_co' env sym cor
-    co_var' = uniqAway (getTvInScope env) (mkWildCoVar (mkCoKind co1' co2'))
-    -- See Note [Subtle shadowing in coercions]
-
-opt_co' env sym (TyConApp tc cos)
-  | Just (arity, desc) <- isCoercionTyCon_maybe tc
-  = mkAppTys (opt_co_tc_app env sym tc desc (take arity cos))
-             (map (opt_co env sym) (drop arity cos))
-  | otherwise
-  = TyConApp tc (map (opt_co env sym) cos)
-
-opt_co' _ _ co@(LiteralTy _) = co
-
---------
-opt_co_tc_app :: TvSubst -> Bool -> TyCon -> CoTyConDesc -> [Coercion] -> NormalCo
--- Used for CoercionTyCons only
--- Arguments are *not* already simplified/substituted
-opt_co_tc_app env sym tc desc cos
-  = case desc of
-      CoAxiom {} -- Do *not* push sym inside top-level axioms
-    		 -- e.g. if g is a top-level axiom
-    		 --   g a : F a ~ a
-		 -- Then (sym (g ty)) /= g (sym ty) !!
-        | sym       -> mkSymCoercion the_co  
-        | otherwise -> the_co
-        where
-           the_co = TyConApp tc (map (opt_co env False) cos)
-           -- Note that the_co does *not* have sym pushed into it
-    
-      CoTrans 
-        | sym       -> opt_trans opt_co2 opt_co1   -- sym (g `o` h) = sym h `o` sym g
-        | otherwise -> opt_trans opt_co1 opt_co2
-
-      CoUnsafe
-        | sym       -> mkUnsafeCoercion ty2' ty1'
-        | otherwise -> mkUnsafeCoercion ty1' ty2'
-
-      CoSym   -> opt_co env (not sym) co1
-      CoLeft  -> opt_lr fst
-      CoRight -> opt_lr snd
-      CoCsel1 -> opt_csel fstOf3
-      CoCsel2 -> opt_csel sndOf3
-      CoCselR -> opt_csel thirdOf3
-
-      CoInst        -- See if the first arg is already a forall
-		    -- ...then we can just extend the current substitution
-        | Just (tv, co1_body) <- splitForAllTy_maybe co1
-        -> opt_co (extendTvSubst env tv ty2') sym co1_body
-
-                    -- See if is *now* a forall
-        | Just (tv, opt_co1_body) <- splitForAllTy_maybe opt_co1
-        -> substTyWith [tv] [ty2'] opt_co1_body	-- An inefficient one-variable substitution
-
-        | otherwise
-        -> TyConApp tc [opt_co1, ty2']
-
-  where
-    (co1 : cos1) = cos
-    (co2 : _)    = cos1
-
-    ty1' = substTy env co1
-    ty2' = substTy env co2
-
-	-- These opt_cos have the sym pushed into them
-    opt_co1 = opt_co env sym co1
-    opt_co2 = opt_co env sym co2
-
-    the_unary_opt_co = TyConApp tc [opt_co1]
-
-    opt_lr   sel = case splitAppTy_maybe opt_co1 of
-                     Nothing -> the_unary_opt_co 
-                     Just lr -> sel lr
-    opt_csel sel = case splitCoPredTy_maybe opt_co1 of
-                     Nothing -> the_unary_opt_co 
-                     Just lr -> sel lr
-
--------------
-opt_transL :: [NormalCo] -> [NormalCo] -> [NormalCo]
-opt_transL = zipWith opt_trans
-
-opt_trans :: NormalCo -> NormalCo -> NormalCo
-opt_trans co1 co2
-  | isIdNormCo co1 = co2
-  | otherwise      = opt_trans1 co1 co2
-
-opt_trans1 :: NormalNonIdCo -> NormalCo -> NormalCo
--- First arg is not the identity
-opt_trans1 co1 co2
-  | isIdNormCo co2 = co1
-  | otherwise      = opt_trans2 co1 co2
-
-opt_trans2 :: NormalNonIdCo -> NormalNonIdCo -> NormalCo
--- Neither arg is the identity
-opt_trans2 (TyConApp tc [co1a,co1b]) co2
-  | tc `hasKey` transCoercionTyConKey
-  = opt_trans1 co1a (opt_trans2 co1b co2)
-
-opt_trans2 co1 co2 
-  | Just co <- opt_trans_rule co1 co2
-  = co
-
-opt_trans2 co1 (TyConApp tc [co2a,co2b])
-  | tc `hasKey` transCoercionTyConKey
-  , Just co1_2a <- opt_trans_rule co1 co2a
-  = if isIdNormCo co1_2a
-    then co2b
-    else opt_trans2 co1_2a co2b
-
-opt_trans2 co1 co2
-  = mkTransCoercion co1 co2
-
-------
-opt_trans_rule :: NormalNonIdCo -> NormalNonIdCo -> Maybe NormalCo
-opt_trans_rule (TyConApp tc1 args1) (TyConApp tc2 args2)
-  | tc1 == tc2
-  = case isCoercionTyCon_maybe tc1 of
-      Nothing 
-        -> Just (TyConApp tc1 (opt_transL args1 args2))
-      Just (arity, desc) 
-        | arity == length args1
-        -> opt_trans_rule_equal_tc desc args1 args2
-        | otherwise
-        -> case opt_trans_rule_equal_tc desc 
-                         (take arity args1) 
-                         (take arity args2) of
-              Just co -> Just $ mkAppTys co $ 
-                         opt_transL (drop arity args1) (drop arity args2)
-	      Nothing -> Nothing 
- 
--- Push transitivity inside apply
-opt_trans_rule co1 co2
-  | Just (co1a, co1b) <- splitAppTy_maybe co1
-  , Just (co2a, co2b) <- etaApp_maybe co2
-  = Just (mkAppTy (opt_trans co1a co2a) (opt_trans co1b co2b))
-
-  | Just (co2a, co2b) <- splitAppTy_maybe co2
-  , Just (co1a, co1b) <- etaApp_maybe co1
-  = Just (mkAppTy (opt_trans co1a co2a) (opt_trans co1b co2b))
-
--- Push transitivity inside (s~t)=>r
--- We re-use the CoVar rather than using mkCoPredTy
--- See Note [Subtle shadowing in coercions]
-opt_trans_rule co1 co2
-  | Just (cv1,r1) <- splitForAllTy_maybe co1
-  , isCoVar cv1
-  , Just (s1,t1) <- coVarKind_maybe cv1
-  , Just (s2,t2,r2) <- etaCoPred_maybe co2
-  = Just (ForAllTy (mkCoVar (coVarName cv1) (mkCoKind (opt_trans s1 s2) (opt_trans t1 t2)))
-                   (opt_trans r1 r2))
-
-  | Just (cv2,r2) <- splitForAllTy_maybe co2
-  , isCoVar cv2
-  , Just (s2,t2) <- coVarKind_maybe cv2
-  , Just (s1,t1,r1) <- etaCoPred_maybe co1
-  = Just (ForAllTy (mkCoVar (coVarName cv2) (mkCoKind (opt_trans s1 s2) (opt_trans t1 t2)))
-                   (opt_trans r1 r2))
-
--- Push transitivity inside forall
-opt_trans_rule co1 co2
-  | Just (tv1,r1) <- splitTypeForAll_maybe co1
-  , Just (tv2,r2) <- etaForAll_maybe co2
-  , let r2' = substTyWith [tv2] [TyVarTy tv1] r2
-  = Just (ForAllTy tv1 (opt_trans2 r1 r2'))
-
-  | Just (tv2,r2) <- splitTypeForAll_maybe co2
-  , Just (tv1,r1) <- etaForAll_maybe co1
-  , let r1' = substTyWith [tv1] [TyVarTy tv2] r1
-  = Just (ForAllTy tv1 (opt_trans2 r1' r2))
-
-opt_trans_rule co1 co2
-{- 	Omitting for now, because unsound
-  | Just (sym1, (ax_tc1, ax1_args, ax_tvs, ax_lhs, ax_rhs)) <- co1_is_axiom_maybe
-  , Just (sym2, (ax_tc2, ax2_args, _, _, _)) <- co2_is_axiom_maybe
-  , ax_tc1 == ax_tc2
-  , sym1 /= sym2
-  = Just $
-    if sym1 
-    then substTyWith ax_tvs (opt_transL (map mkSymCoercion ax1_args) ax2_args) ax_rhs
-    else substTyWith ax_tvs (opt_transL ax1_args (map mkSymCoercion ax2_args)) ax_lhs
--}
-
-  | Just (sym, (ax_tc, ax_args, ax_tvs, ax_lhs, _)) <- co1_is_axiom_maybe
-  , Just cos <- matchesAxiomLhs ax_tvs ax_lhs co2
-  = Just $ 
-    if sym 
-    then mkSymCoercion $ TyConApp ax_tc (opt_transL (map mkSymCoercion cos) ax_args)
-    else                 TyConApp ax_tc (opt_transL ax_args cos)
-
-  | Just (sym, (ax_tc, ax_args, ax_tvs, ax_lhs, _)) <- isAxiom_maybe co2
-  , Just cos <- matchesAxiomLhs ax_tvs ax_lhs co1
-  = Just $ 
-    if sym 
-    then mkSymCoercion $ TyConApp ax_tc (opt_transL ax_args (map mkSymCoercion cos))
-    else                 TyConApp ax_tc (opt_transL cos ax_args)
-  where
-    co1_is_axiom_maybe = isAxiom_maybe co1
-    co2_is_axiom_maybe = isAxiom_maybe co2
-
-opt_trans_rule co1 co2	-- Identity rule
-  | (ty1,_) <- coercionKind co1
-  , (_,ty2) <- coercionKind co2
-  , ty1 `coreEqType` ty2
-  = Just ty2
-
-opt_trans_rule _ _ = Nothing
-
------------  
-isAxiom_maybe :: Coercion -> Maybe (Bool, (TyCon, [Coercion], [TyVar], Type, Type))
-isAxiom_maybe co
-  | Just (tc, args) <- splitTyConApp_maybe co
-  , Just (_, desc)  <- isCoercionTyCon_maybe tc
-  = case desc of
-      CoAxiom { co_ax_tvs = tvs, co_ax_lhs = lhs, co_ax_rhs = rhs } 
-            -> Just (False, (tc, args, tvs, lhs, rhs))
-      CoSym | (arg1:_) <- args  
-            -> case isAxiom_maybe arg1 of
-                 Nothing           -> Nothing
-                 Just (sym, stuff) -> Just (not sym, stuff)
-      _ -> Nothing
-  | otherwise
-  = Nothing
-
-matchesAxiomLhs :: [TyVar] -> Type -> Type -> Maybe [Type]
-matchesAxiomLhs tvs ty_tmpl ty 
-  = case tcMatchTy (mkVarSet tvs) ty_tmpl ty of
-      Nothing    -> Nothing
-      Just subst -> Just (map (substTyVar subst) tvs)
-
------------  
-opt_trans_rule_equal_tc :: CoTyConDesc -> [Coercion] -> [Coercion] -> Maybe Coercion
--- Rules for Coercion TyCons only
-
--- Push transitivity inside instantiation
-opt_trans_rule_equal_tc desc [co1,ty1] [co2,ty2]
-  | CoInst <- desc
-  , ty1 `coreEqType` ty2
-  , co1 `compatible_co` co2
-  = Just (mkInstCoercion (opt_trans2 co1 co2) ty1) 
-
-opt_trans_rule_equal_tc desc [co1] [co2]
-  | CoLeft  <- desc, is_compat = Just (mkLeftCoercion res_co)
-  | CoRight <- desc, is_compat = Just (mkRightCoercion res_co)
-  | CoCsel1 <- desc, is_compat = Just (mkCsel1Coercion res_co)
-  | CoCsel2 <- desc, is_compat = Just (mkCsel2Coercion res_co)
-  | CoCselR <- desc, is_compat = Just (mkCselRCoercion res_co)
-  where
-    is_compat = co1 `compatible_co` co2
-    res_co    = opt_trans2 co1 co2
-
-opt_trans_rule_equal_tc _ _ _ = Nothing
-
--------------
-compatible_co :: Coercion -> Coercion -> Bool
--- Check whether (co1 . co2) will be well-kinded
-compatible_co co1 co2
-  = x1 `coreEqType` x2		
-  where
-    (_,x1) = coercionKind co1
-    (x2,_) = coercionKind co2
-
--------------
-etaForAll_maybe :: Coercion -> Maybe (TyVar, Coercion)
--- Try to make the coercion be of form (forall tv. co)
-etaForAll_maybe co
-  | Just (tv, r) <- splitForAllTy_maybe co
-  , not (isCoVar tv)	-- Check it is a *type* forall, not a (t1~t2)=>co
-  = Just (tv, r)
-
-  | (ty1,ty2) <- coercionKind co
-  , Just (tv1, _) <- splitTypeForAll_maybe ty1
-  , Just (tv2, _) <- splitTypeForAll_maybe ty2
-  , tyVarKind tv1 `eqKind` tyVarKind tv2
-  = Just (tv1, mkInstCoercion co (mkTyVarTy tv1))
-
-  | otherwise
-  = Nothing
-
-etaCoPred_maybe :: Coercion -> Maybe (Coercion, Coercion, Coercion)
-etaCoPred_maybe co 
-  | Just (s,t,r) <- splitCoPredTy_maybe co
-  = Just (s,t,r)
-  
-  --  co :: (s1~t1)=>r1 ~ (s2~t2)=>r2
-  | (ty1,ty2) <- coercionKind co	-- We know ty1,ty2 have same kind
-  , Just (s1,_,_) <- splitCoPredTy_maybe ty1
-  , Just (s2,_,_) <- splitCoPredTy_maybe ty2
-  , typeKind s1 `eqKind` typeKind s2	-- t1,t2 have same kinds
-  = Just (mkCsel1Coercion co, mkCsel2Coercion co, mkCselRCoercion co)
-  
-  | otherwise
-  = Nothing
-
-etaApp_maybe :: Coercion -> Maybe (Coercion, Coercion)
--- Split a coercion g :: t1a t1b ~ t2a t2b
--- into (left g, right g) if possible
-etaApp_maybe co
-  | Just (co1, co2) <- splitAppTy_maybe co
-  = Just (co1, co2)
-
-  | (ty1,ty2) <- coercionKind co
-  , Just (ty1a, _) <- splitAppTy_maybe ty1
-  , Just (ty2a, _) <- splitAppTy_maybe ty2
-  , typeKind ty1a `eqKind` typeKind ty2a
-  = Just (mkLeftCoercion co, mkRightCoercion co)
-
-  | otherwise
-  = Nothing
-
--------------
-splitTypeForAll_maybe :: Type -> Maybe (TyVar, Type)
--- Returns Just only for a *type* forall, not a (t1~t2)=>co
-splitTypeForAll_maybe ty
-  | Just (tv, rty) <- splitForAllTy_maybe ty
-  , not (isCoVar tv)
-  = Just (tv, rty)
-
-  | otherwise
-  = Nothing
-
--------------
-isIdNormCo :: NormalCo -> Bool
--- Cheap identity test: look for coercions with no coercion variables at all
--- So it'll return False for (sym g `trans` g)
-isIdNormCo ty = go ty
-  where
-    go (TyVarTy tv)  	       = not (isCoVar tv)
-    go (AppTy t1 t2) 	       = go t1 && go t2
-    go (FunTy t1 t2) 	       = go t1 && go t2
-    go (ForAllTy tv ty)        = go (tyVarKind tv) && go ty
-    go (TyConApp tc tys)       = not (isCoercionTyCon tc) && all go tys
-    go (PredTy (IParam _ ty))  = go ty
-    go (PredTy (ClassP _ tys)) = all go tys
-    go (PredTy (EqPred t1 t2)) = go t1 && go t2
-    go (LiteralTy _)           = True
-\end{code}  
-
-=======
-%
-% (c) The University of Glasgow 2006
-%
-
-\begin{code}
+%
+% (c) The University of Glasgow 2006
+%
+
+\begin{code}
 module OptCoercion ( optCoercion ) where 
 
 #include "HsVersions.h"
@@ -828,5 +369,4 @@
 
   | otherwise
   = Nothing
-\end{code}  
->>>>>>> a8defd8a
+\end{code}  