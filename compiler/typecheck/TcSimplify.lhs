\begin{code}
{-# LANGUAGE CPP #-}

module TcSimplify(
       simplifyInfer, quantifyPred,
       simplifyAmbiguityCheck,
       simplifyDefault,
       simplifyRule, simplifyTop, simplifyInteractive,
       solveWantedsTcM
  ) where

#include "HsVersions.h"

import TcRnTypes
import TcRnMonad
import TcErrors
import TcMType as TcM
import TcType
import TcSMonad as TcS
import TcInteract
import Kind     ( isKind, defaultKind_maybe )
import Inst
import FunDeps  ( growThetaTyVars )
import Type     ( classifyPredType, PredTree(..), getClassPredTys_maybe )
import Class    ( Class )
import Var
import Unique
import VarSet
import VarEnv
import TcEvidence
import Name
import Bag
import ListSetOps
import Util
import PrelInfo
import PrelNames
import Control.Monad    ( unless )
import DynFlags         ( ExtensionFlag( Opt_AllowAmbiguousTypes ) )
import Class            ( classKey )
import BasicTypes       ( RuleName )
import Outputable
import FastString
import TrieMap () -- DV: for now
\end{code}


*********************************************************************************
*                                                                               *
*                           External interface                                  *
*                                                                               *
*********************************************************************************

\begin{code}
simplifyTop :: WantedConstraints -> TcM (Bag EvBind)
-- Simplify top-level constraints
-- Usually these will be implications,
-- but when there is nothing to quantify we don't wrap
-- in a degenerate implication, so we do that here instead
simplifyTop wanteds
  = do { traceTc "simplifyTop {" $ text "wanted = " <+> ppr wanteds
       ; ev_binds_var <- newTcEvBinds
       ; zonked_final_wc <- solveWantedsTcMWithEvBinds ev_binds_var wanteds simpl_top
       ; binds1 <- TcRnMonad.getTcEvBinds ev_binds_var
       ; traceTc "End simplifyTop }" empty

       ; traceTc "reportUnsolved {" empty
       ; binds2 <- reportUnsolved zonked_final_wc
       ; traceTc "reportUnsolved }" empty

       ; return (binds1 `unionBags` binds2) }

simpl_top :: WantedConstraints -> TcS WantedConstraints
    -- See Note [Top-level Defaulting Plan]
simpl_top wanteds
  = do { wc_first_go <- nestTcS (solveWantedsAndDrop wanteds)
                            -- This is where the main work happens
       ; try_tyvar_defaulting wc_first_go }
  where
    try_tyvar_defaulting :: WantedConstraints -> TcS WantedConstraints
    try_tyvar_defaulting wc
      | isEmptyWC wc
      = return wc
      | otherwise
      = do { free_tvs <- TcS.zonkTyVarsAndFV (tyVarsOfWC wc)
           ; let meta_tvs = varSetElems (filterVarSet isMetaTyVar free_tvs)
                   -- zonkTyVarsAndFV: the wc_first_go is not yet zonked
                   -- filter isMetaTyVar: we might have runtime-skolems in GHCi,
                   -- and we definitely don't want to try to assign to those!

           ; meta_tvs' <- mapM defaultTyVar meta_tvs   -- Has unification side effects
           ; if meta_tvs' == meta_tvs   -- No defaulting took place;
                                        -- (defaulting returns fresh vars)
             then try_class_defaulting wc
             else do { wc_residual <- nestTcS (solveWantedsAndDrop wc)
                            -- See Note [Must simplify after defaulting]
                     ; try_class_defaulting wc_residual } }

    try_class_defaulting :: WantedConstraints -> TcS WantedConstraints
    try_class_defaulting wc
      | isEmptyWC wc  
      = return wc
      | otherwise  -- See Note [When to do type-class defaulting]
      = do { something_happened <- applyDefaultingRules (approximateWC wc)
                                   -- See Note [Top-level Defaulting Plan]
           ; if something_happened
             then do { wc_residual <- nestTcS (solveWantedsAndDrop wc)
                     ; try_class_defaulting wc_residual }
             else return wc }
\end{code}

Note [When to do type-class defaulting]
~~~~~~~~~~~~~~~~~~~~~~~~~~~~~~~~~~~~~~~
In GHC 7.6 and 7.8.2, we did type-class defaulting only if insolubleWC
was false, on the grounds that defaulting can't help solve insoluble
constraints.  But if we *don't* do defaulting we may report a whole
lot of errors that would be solved by defaulting; these errors are
quite spurious because fixing the single insoluble error means that
defaulting happens again, which makes all the other errors go away.
This is jolly confusing: Trac #9033.

So it seems better to always do type-class defaulting.

However, always doing defaulting does mean that we'll do it in
situations like this (Trac #5934):
   run :: (forall s. GenST s) -> Int
   run = fromInteger 0 
We don't unify the return type of fromInteger with the given function
type, because the latter involves foralls.  So we're left with
    (Num alpha, alpha ~ (forall s. GenST s) -> Int)
Now we do defaulting, get alpha := Integer, and report that we can't 
match Integer with (forall s. GenST s) -> Int.  That's not totally 
stupid, but perhaps a little strange.

Another potential alternative would be to suppress *all* non-insoluble
errors if there are *any* insoluble errors, anywhere, but that seems
too drastic.

Note [Must simplify after defaulting]
~~~~~~~~~~~~~~~~~~~~~~~~~~~~~~~~~~~~~
We may have a deeply buried constraint
    (t:*) ~ (a:Open)
which we couldn't solve because of the kind incompatibility, and 'a' is free.
Then when we default 'a' we can solve the constraint.  And we want to do
that before starting in on type classes.  We MUST do it before reporting
errors, because it isn't an error!  Trac #7967 was due to this.

Note [Top-level Defaulting Plan]
~~~~~~~~~~~~~~~~~~~~~~~~~~~~~~~~
We have considered two design choices for where/when to apply defaulting.
   (i) Do it in SimplCheck mode only /whenever/ you try to solve some
       flat constraints, maybe deep inside the context of implications.
       This used to be the case in GHC 7.4.1.
   (ii) Do it in a tight loop at simplifyTop, once all other constraint has
        finished. This is the current story.

Option (i) had many disadvantages:
   a) First it was deep inside the actual solver,
   b) Second it was dependent on the context (Infer a type signature,
      or Check a type signature, or Interactive) since we did not want
      to always start defaulting when inferring (though there is an exception to
      this see Note [Default while Inferring])
   c) It plainly did not work. Consider typecheck/should_compile/DfltProb2.hs:
          f :: Int -> Bool
          f x = const True (\y -> let w :: a -> a
                                      w a = const a (y+1)
                                  in w y)
      We will get an implication constraint (for beta the type of y):
               [untch=beta] forall a. 0 => Num beta
      which we really cannot default /while solving/ the implication, since beta is
      untouchable.

Instead our new defaulting story is to pull defaulting out of the solver loop and
go with option (i), implemented at SimplifyTop. Namely:
     - First have a go at solving the residual constraint of the whole program
     - Try to approximate it with a flat constraint
     - Figure out derived defaulting equations for that flat constraint
     - Go round the loop again if you did manage to get some equations

Now, that has to do with class defaulting. However there exists type variable /kind/
defaulting. Again this is done at the top-level and the plan is:
     - At the top-level, once you had a go at solving the constraint, do
       figure out /all/ the touchable unification variables of the wanted constraints.
     - Apply defaulting to their kinds

More details in Note [DefaultTyVar].

\begin{code}
------------------
simplifyAmbiguityCheck :: Type -> WantedConstraints -> TcM ()
simplifyAmbiguityCheck ty wanteds
  = do { traceTc "simplifyAmbiguityCheck {" (text "type = " <+> ppr ty $$ text "wanted = " <+> ppr wanteds)
       ; ev_binds_var <- newTcEvBinds
       ; zonked_final_wc <- solveWantedsTcMWithEvBinds ev_binds_var wanteds simpl_top
       ; traceTc "End simplifyAmbiguityCheck }" empty

       -- Normally report all errors; but with -XAllowAmbiguousTypes
       -- report only insoluble ones, since they represent genuinely
       -- inaccessible code
       ; allow_ambiguous <- xoptM Opt_AllowAmbiguousTypes
       ; traceTc "reportUnsolved(ambig) {" empty
       ; unless (allow_ambiguous && not (insolubleWC zonked_final_wc))
                (discardResult (reportUnsolved zonked_final_wc))
       ; traceTc "reportUnsolved(ambig) }" empty

       ; return () }

------------------
simplifyInteractive :: WantedConstraints -> TcM (Bag EvBind)
simplifyInteractive wanteds
  = traceTc "simplifyInteractive" empty >>
    simplifyTop wanteds

------------------
simplifyDefault :: ThetaType    -- Wanted; has no type variables in it
                -> TcM ()       -- Succeeds iff the constraint is soluble
simplifyDefault theta
  = do { traceTc "simplifyInteractive" empty
       ; wanted <- newFlatWanteds DefaultOrigin theta
       ; (unsolved, _binds) <- solveWantedsTcM (mkFlatWC wanted)

       ; traceTc "reportUnsolved {" empty
       -- See Note [Deferring coercion errors to runtime]
       ; reportAllUnsolved unsolved
         -- Postcondition of solveWantedsTcM is that returned
         -- constraints are zonked. So Precondition of reportUnsolved
         -- is true.
       ; traceTc "reportUnsolved }" empty

       ; return () }
\end{code}


*********************************************************************************
*                                                                                 *
*                            Inference
*                                                                                 *
***********************************************************************************

\begin{code}
simplifyInfer :: Bool
              -> Bool                  -- Apply monomorphism restriction
              -> [(Name, TcTauType)]   -- Variables to be generalised,
                                       -- and their tau-types
              -> WantedConstraints
              -> TcM ([TcTyVar],    -- Quantify over these type variables
                      [EvVar],      -- ... and these constraints
                      Bool,         -- The monomorphism restriction did something
                                    --   so the results type is not as general as
                                    --   it could be
                      TcEvBinds)    -- ... binding these evidence variables
simplifyInfer _top_lvl apply_mr name_taus wanteds
  | isEmptyWC wanteds
  = do { gbl_tvs <- tcGetGlobalTyVars
       ; qtkvs <- quantifyTyVars gbl_tvs (tyVarsOfTypes (map snd name_taus))
       ; traceTc "simplifyInfer: empty WC" (ppr name_taus $$ ppr qtkvs)
       ; return (qtkvs, [], False, emptyTcEvBinds) }

  | otherwise
  = do { traceTc "simplifyInfer {"  $ vcat
             [ ptext (sLit "binds =") <+> ppr name_taus
             , ptext (sLit "closed =") <+> ppr _top_lvl
             , ptext (sLit "apply_mr =") <+> ppr apply_mr
             , ptext (sLit "(unzonked) wanted =") <+> ppr wanteds
             ]

              -- Historical note: Before step 2 we used to have a
              -- HORRIBLE HACK described in Note [Avoid unecessary
              -- constraint simplification] but, as described in Trac
              -- #4361, we have taken in out now.  That's why we start
              -- with step 2!

              -- Step 2) First try full-blown solving

              -- NB: we must gather up all the bindings from doing
              -- this solving; hence (runTcSWithEvBinds ev_binds_var).
              -- And note that since there are nested implications,
              -- calling solveWanteds will side-effect their evidence
              -- bindings, so we can't just revert to the input
              -- constraint.

       ; ev_binds_var <- newTcEvBinds
       ; wanted_transformed_incl_derivs
               <- solveWantedsTcMWithEvBinds ev_binds_var wanteds solveWanteds
                  -- Post: wanted_transformed_incl_derivs are zonked

              -- Step 4) Candidates for quantification are an approximation of wanted_transformed
              -- NB: Already the fixpoint of any unifications that may have happened
              -- NB: We do not do any defaulting when inferring a type, this can lead
              -- to less polymorphic types, see Note [Default while Inferring]

       ; tc_lcl_env <- TcRnMonad.getLclEnv
       ; let untch = tcl_untch tc_lcl_env
             wanted_transformed = dropDerivedWC wanted_transformed_incl_derivs
       ; quant_pred_candidates   -- Fully zonked
           <- if insolubleWC wanted_transformed_incl_derivs
              then return []   -- See Note [Quantification with errors]
                               -- NB: must include derived errors in this test, 
                               --     hence "incl_derivs"

              else do { let quant_cand = approximateWC wanted_transformed
                            meta_tvs   = filter isMetaTyVar (varSetElems (tyVarsOfCts quant_cand))
                      ; gbl_tvs <- tcGetGlobalTyVars
                      ; null_ev_binds_var <- newTcEvBinds
                            -- Miminise quant_cand.  We are not interested in any evidence
                            -- produced, because we are going to simplify wanted_transformed
                            -- again later. All we want here is the predicates over which to
                            -- quantify.  
                            --
                            -- If any meta-tyvar unifications take place (unlikely), we'll
                            -- pick that up later.

                      ; (flats, _insols, _funeqs) <- runTcSWithEvBinds null_ev_binds_var $
                        do { mapM_ (promoteAndDefaultTyVar untch gbl_tvs) meta_tvs
                                 -- See Note [Promote _and_ default when inferring]
                           ; _implics <- solveInteract quant_cand
                           ; getInertUnsolved }

                      ; flats' <- zonkFlats null_ev_binds_var untch $
                                  filterBag isWantedCt flats
                           -- The quant_cand were already fully zonked, so this zonkFlats
                           -- really only unflattens the flattening that solveInteract
                           -- may have done (Trac #8889).  
                           -- E.g. quant_cand = F a, where F :: * -> Constraint
                           --      We'll flatten to   (alpha, F a ~ alpha)
                           -- fail to make any further progress and must unflatten again 

                      ; return (map ctPred $ bagToList flats') }

       -- NB: quant_pred_candidates is already the fixpoint of any
       --     unifications that may have happened
       ; gbl_tvs        <- tcGetGlobalTyVars
       ; zonked_tau_tvs <- TcM.zonkTyVarsAndFV (tyVarsOfTypes (map snd name_taus))
       ; let poly_qtvs = growThetaTyVars quant_pred_candidates zonked_tau_tvs
                         `minusVarSet` gbl_tvs
             pbound    = filter (quantifyPred poly_qtvs) quant_pred_candidates

             -- Monomorphism restriction
             constrained_tvs = tyVarsOfTypes pbound `unionVarSet` gbl_tvs
             mr_bites        = apply_mr && not (null pbound)

       ; (qtvs, bound) <- if mr_bites
                          then do { qtvs <- quantifyTyVars constrained_tvs zonked_tau_tvs
                                  ; return (qtvs, []) }
                          else do { qtvs <- quantifyTyVars gbl_tvs poly_qtvs
                                  ; return (qtvs, pbound) }

       ; traceTc "simplifyWithApprox" $
         vcat [ ptext (sLit "quant_pred_candidates =") <+> ppr quant_pred_candidates
              , ptext (sLit "gbl_tvs=") <+> ppr gbl_tvs
              , ptext (sLit "zonked_tau_tvs=") <+> ppr zonked_tau_tvs
              , ptext (sLit "pbound =") <+> ppr pbound
              , ptext (sLit "bbound =") <+> ppr bound
              , ptext (sLit "poly_qtvs =") <+> ppr poly_qtvs
              , ptext (sLit "constrained_tvs =") <+> ppr constrained_tvs
              , ptext (sLit "mr_bites =") <+> ppr mr_bites
              , ptext (sLit "qtvs =") <+> ppr qtvs ]

       ; if null qtvs && null bound
         then do { traceTc "} simplifyInfer/no implication needed" empty
                 ; emitConstraints wanted_transformed
                    -- Includes insolubles (if -fdefer-type-errors)
                    -- as well as flats and implications
                 ; return ([], [], mr_bites, TcEvBinds ev_binds_var) }
         else do

      {     -- Step 7) Emit an implication
            -- See Trac #9633 for an instructive example 
         let minimal_flat_preds = mkMinimalBySCs bound
                  -- See Note [Minimize by Superclasses]
             skol_info = InferSkol [ (name, mkSigmaTy [] minimal_flat_preds ty)
                                   | (name, ty) <- name_taus ]
                        -- Don't add the quantified variables here, because
                        -- they are also bound in ic_skols and we want them to be
                        -- tidied uniformly

       ; minimal_bound_ev_vars <- mapM TcM.newEvVar minimal_flat_preds
       ; let implic = Implic { ic_untch    = pushUntouchables untch
                             , ic_skols    = qtvs
                             , ic_fsks     = emptyCts
                             , ic_no_eqs   = False
                             , ic_given    = minimal_bound_ev_vars
                             , ic_wanted   = wanted_transformed
                             , ic_insol    = False
                             , ic_binds    = ev_binds_var
                             , ic_info     = skol_info
                             , ic_env      = tc_lcl_env }
       ; emitImplication implic

       ; traceTc "} simplifyInfer/produced residual implication for quantification" $
             vcat [ ptext (sLit "implic =") <+> ppr implic
                       -- ic_skols, ic_given give rest of result
                  , ptext (sLit "qtvs =") <+> ppr qtvs
                  , ptext (sLit "spb =") <+> ppr quant_pred_candidates
                  , ptext (sLit "bound =") <+> ppr bound ]

       ; return ( qtvs, minimal_bound_ev_vars
                , mr_bites,  TcEvBinds ev_binds_var) } }

quantifyPred :: TyVarSet           -- Quantifying over these
             -> PredType -> Bool   -- True <=> quantify over this wanted
quantifyPred qtvs pred
  | isIPPred pred = True  -- Note [Inheriting implicit parameters]
  | otherwise     = tyVarsOfType pred `intersectsVarSet` qtvs
\end{code}

Note [Inheriting implicit parameters]
~~~~~~~~~~~~~~~~~~~~~~~~~~~~~~~~~~~~~
Consider this:

        f x = (x::Int) + ?y

where f is *not* a top-level binding.
From the RHS of f we'll get the constraint (?y::Int).
There are two types we might infer for f:

        f :: Int -> Int

(so we get ?y from the context of f's definition), or

        f :: (?y::Int) => Int -> Int

At first you might think the first was better, because then
?y behaves like a free variable of the definition, rather than
having to be passed at each call site.  But of course, the WHOLE
IDEA is that ?y should be passed at each call site (that's what
dynamic binding means) so we'd better infer the second.

BOTTOM LINE: when *inferring types* you must quantify over implicit
parameters, *even if* they don't mention the bound type variables.
Reason: because implicit parameters, uniquely, have local instance
declarations. See the predicate quantifyPred.

Note [Quantification with errors]
~~~~~~~~~~~~~~~~~~~~~~~~~~~~~~~~~
If we find that the RHS of the definition has some absolutely-insoluble
constraints, we abandon all attempts to find a context to quantify
over, and instead make the function fully-polymorphic in whatever
type we have found.  For two reasons
  a) Minimise downstream errors
  b) Avoid spurious errors from this function

But NB that we must include *derived* errors in the check. Example:
    (a::*) ~ Int#
We get an insoluble derived error *~#, and we don't want to discard
it before doing the isInsolubleWC test!  (Trac #8262)

Note [Default while Inferring]
~~~~~~~~~~~~~~~~~~~~~~~~~~~~~~
Our current plan is that defaulting only happens at simplifyTop and
not simplifyInfer.  This may lead to some insoluble deferred constraints
Example:

instance D g => C g Int b

constraint inferred = (forall b. 0 => C gamma alpha b) /\ Num alpha
type inferred       = gamma -> gamma

Now, if we try to default (alpha := Int) we will be able to refine the implication to
  (forall b. 0 => C gamma Int b)
which can then be simplified further to
  (forall b. 0 => D gamma)
Finally we /can/ approximate this implication with (D gamma) and infer the quantified
type:  forall g. D g => g -> g

Instead what will currently happen is that we will get a quantified type
(forall g. g -> g) and an implication:
       forall g. 0 => (forall b. 0 => C g alpha b) /\ Num alpha

which, even if the simplifyTop defaults (alpha := Int) we will still be left with an
unsolvable implication:
       forall g. 0 => (forall b. 0 => D g)

The concrete example would be:
       h :: C g a s => g -> a -> ST s a
       f (x::gamma) = (\_ -> x) (runST (h x (undefined::alpha)) + 1)

But it is quite tedious to do defaulting and resolve the implication constraints and
we have not observed code breaking because of the lack of defaulting in inference so
we don't do it for now.



Note [Minimize by Superclasses]
~~~~~~~~~~~~~~~~~~~~~~~~~~~~~~~
When we quantify over a constraint, in simplifyInfer we need to
quantify over a constraint that is minimal in some sense: For
instance, if the final wanted constraint is (Eq alpha, Ord alpha),
we'd like to quantify over Ord alpha, because we can just get Eq alpha
from superclass selection from Ord alpha. This minimization is what
mkMinimalBySCs does. Then, simplifyInfer uses the minimal constraint
to check the original wanted.


Note [Avoid unecessary constraint simplification]
~~~~~~~~~~~~~~~~~~~~~~~~~~~~~~~~~~~~~~~~~~~~~~~~~
    -------- NB NB NB (Jun 12) -------------
    This note not longer applies; see the notes with Trac #4361.
    But I'm leaving it in here so we remember the issue.)
    ----------------------------------------
When inferring the type of a let-binding, with simplifyInfer,
try to avoid unnecessarily simplifying class constraints.
Doing so aids sharing, but it also helps with delicate
situations like

   instance C t => C [t] where ..

   f :: C [t] => ....
   f x = let g y = ...(constraint C [t])...
         in ...
When inferring a type for 'g', we don't want to apply the
instance decl, because then we can't satisfy (C t).  So we
just notice that g isn't quantified over 't' and partition
the constraints before simplifying.

This only half-works, but then let-generalisation only half-works.


*********************************************************************************
*                                                                                 *
*                             RULES                                               *
*                                                                                 *
***********************************************************************************

See note [Simplifying RULE constraints] in TcRule

Note [RULE quantification over equalities]
~~~~~~~~~~~~~~~~~~~~~~~~~~~~~~~~~~~~~~~~~~
Deciding which equalities to quantify over is tricky:
 * We do not want to quantify over insoluble equalities (Int ~ Bool)
    (a) because we prefer to report a LHS type error
    (b) because if such things end up in 'givens' we get a bogus
        "inaccessible code" error

 * But we do want to quantify over things like (a ~ F b), where
   F is a type function.

The difficulty is that it's hard to tell what is insoluble!
So we see whether the simplificaiotn step yielded any type errors,
and if so refrain from quantifying over *any* equalites.

\begin{code}
simplifyRule :: RuleName
             -> WantedConstraints       -- Constraints from LHS
             -> WantedConstraints       -- Constraints from RHS
             -> TcM ([EvVar], WantedConstraints)   -- LHS evidence varaibles
-- See Note [Simplifying RULE constraints] in TcRule
simplifyRule name lhs_wanted rhs_wanted
  = do {         -- We allow ourselves to unify environment
                 -- variables: runTcS runs with NoUntouchables
         (resid_wanted, _) <- solveWantedsTcM (lhs_wanted `andWC` rhs_wanted)
                              -- Post: these are zonked and unflattened

       ; zonked_lhs_flats <- zonkCts (wc_flat lhs_wanted)
       ; let (q_cts, non_q_cts) = partitionBag quantify_me zonked_lhs_flats
             quantify_me  -- Note [RULE quantification over equalities]
               | insolubleWC resid_wanted = quantify_insol
               | otherwise                = quantify_normal

             quantify_insol ct = not (isEqPred (ctPred ct))

             quantify_normal ct
               | EqPred t1 t2 <- classifyPredType (ctPred ct)
               = not (t1 `tcEqType` t2)
               | otherwise
               = True

       ; traceTc "simplifyRule" $
         vcat [ ptext (sLit "LHS of rule") <+> doubleQuotes (ftext name)
              , text "zonked_lhs_flats" <+> ppr zonked_lhs_flats
              , text "q_cts"      <+> ppr q_cts
              , text "non_q_cts"  <+> ppr non_q_cts ]

       ; return ( map (ctEvId . ctEvidence) (bagToList q_cts)
                , lhs_wanted { wc_flat = non_q_cts }) }
\end{code}


*********************************************************************************
*                                                                                 *
*                                 Main Simplifier                                 *
*                                                                                 *
***********************************************************************************

Note [Deferring coercion errors to runtime]
~~~~~~~~~~~~~~~~~~~~~~~~~~~~~~~~~~~~~~~~~~~
While developing, sometimes it is desirable to allow compilation to succeed even
if there are type errors in the code. Consider the following case:

  module Main where

  a :: Int
  a = 'a'

  main = print "b"

Even though `a` is ill-typed, it is not used in the end, so if all that we're
interested in is `main` it is handy to be able to ignore the problems in `a`.

Since we treat type equalities as evidence, this is relatively simple. Whenever
we run into a type mismatch in TcUnify, we normally just emit an error. But it
is always safe to defer the mismatch to the main constraint solver. If we do
that, `a` will get transformed into

  co :: Int ~ Char
  co = ...

  a :: Int
  a = 'a' `cast` co

The constraint solver would realize that `co` is an insoluble constraint, and
emit an error with `reportUnsolved`. But we can also replace the right-hand side
of `co` with `error "Deferred type error: Int ~ Char"`. This allows the program
to compile, and it will run fine unless we evaluate `a`. This is what
`deferErrorsToRuntime` does.

It does this by keeping track of which errors correspond to which coercion
in TcErrors (with ErrEnv). TcErrors.reportTidyWanteds does not print the errors
and does not fail if -fdefer-type-errors is on, so that we can continue
compilation. The errors are turned into warnings in `reportUnsolved`.

Note [Zonk after solving]
~~~~~~~~~~~~~~~~~~~~~~~~~
We zonk the result immediately after constraint solving, for two reasons:

a) because zonkWC generates evidence, and this is the moment when we
   have a suitable evidence variable to hand.

Note that *after* solving the constraints are typically small, so the
overhead is not great.

\begin{code}
solveWantedsTcMWithEvBinds :: EvBindsVar
                           -> WantedConstraints
                           -> (WantedConstraints -> TcS WantedConstraints)
                           -> TcM WantedConstraints
-- Returns a *zonked* result
-- We zonk when we finish primarily to un-flatten out any
-- flatten-skolems etc introduced by canonicalisation of
-- types involving type funuctions.  Happily the result
-- is typically much smaller than the input, indeed it is
-- often empty.
solveWantedsTcMWithEvBinds ev_binds_var wc tcs_action
  = do { traceTc "solveWantedsTcMWithEvBinds" $ text "wanted=" <+> ppr wc
       ; wc2 <- runTcSWithEvBinds ev_binds_var (tcs_action wc)
       ; zonkWC ev_binds_var wc2 }
         -- See Note [Zonk after solving]

solveWantedsTcM :: WantedConstraints -> TcM (WantedConstraints, Bag EvBind)
-- Zonk the input constraints, and simplify them
-- Return the evidence binds in the BagEvBinds result
-- Discards all Derived stuff in result
-- Postcondition: fully zonked and unflattened constraints
solveWantedsTcM wanted
  = do { ev_binds_var <- newTcEvBinds
       ; wanteds' <- solveWantedsTcMWithEvBinds ev_binds_var wanted solveWantedsAndDrop
       ; binds <- TcRnMonad.getTcEvBinds ev_binds_var
       ; return (wanteds', binds) }

solveWantedsAndDrop :: WantedConstraints -> TcS (WantedConstraints)
-- Since solveWanteds returns the residual WantedConstraints,
-- it should always be called within a runTcS or something similar,
solveWantedsAndDrop wanted = do { wc <- solveWanteds wanted
                                   ; return (dropDerivedWC wc) }

solveWanteds :: WantedConstraints -> TcS WantedConstraints
-- so that the inert set doesn't mindlessly propagate.
-- NB: wc_flats may be wanted /or/ derived now
solveWanteds wanteds
  = do { traceTcS "solveWanteds {" (ppr wanteds)

         -- Try the flat bit, including insolubles. Solving insolubles a
         -- second time round is a bit of a waste; but the code is simple
         -- and the program is wrong anyway, and we don't run the danger
         -- of adding Derived insolubles twice; see
         -- TcSMonad Note [Do not add duplicate derived insolubles]
       ; traceTcS "solveFlats {" empty
<<<<<<< HEAD
       ; solved_flats_wanteds <- solveFlats wanteds
       ; traceTcS "solveFlats end }" (ppr solved_flats_wanteds)
=======
       ; let all_flats = flats `unionBags` filterBag (not . isDerivedCt) insols
             -- See Note [Dropping derived constraints] in TcRnTypes for
             -- why the insolubles may have derived constraints

       ; impls_from_flats <- solveInteract all_flats
       ; traceTcS "solveFlats end }" (ppr impls_from_flats)
>>>>>>> 2e4f3642

       -- solveWanteds iterates when it is able to float equalities
       -- equalities out of one or more of the implications.
       ; final_wanteds <- simpl_loop 1 solved_flats_wanteds

       ; bb <- getTcEvBindsMap
       ; tb <- getTcSTyBindsMap
       ; traceTcS "solveWanteds }" $
                 vcat [ text "final wc =" <+> ppr final_wanteds
                      , text "current evbinds  =" <+> ppr (evBindMapBinds bb)
                      , text "current tybinds  =" <+> vcat (map ppr (varEnvElts tb)) ]

       ; return final_wanteds }

solveFlats :: WantedConstraints -> TcS WantedConstraints
-- Solve the wc_flat and wc_insol components of the WantedConstraints
-- Do not affect the inerts
solveFlats (WC { wc_flat = flats, wc_insol = insols, wc_impl = implics })
  = do { (wc, given_funeqs) <- nestTcS $
            do { implics_from_flats <- solveInteract (flats `unionBags` insols)
               ; (unsolved_flats, insoluble_flats, given_funeqs) <- getInertUnsolved
               ; return ( WC { wc_flat = unsolved_flats, wc_insol = insoluble_flats
                             , wc_impl = implics `unionBags` implics_from_flats }
                        , given_funeqs ) }
       ; setInertFunEqs given_funeqs
       ; return wc }

simpl_loop :: Int
           -> WantedConstraints
           -> TcS WantedConstraints
simpl_loop n wanteds@(WC { wc_flat = flats, wc_insol = insols, wc_impl = implics })
  | n > 10
  = do { traceTcS "solveWanteds: loop!" empty
       ; return wanteds }

  | otherwise
  = do { traceTcS "simpl_loop, iteration" (int n)
       ; (floated_eqs, unsolved_implics) <- solveNestedImplications implics

       ; if isEmptyBag floated_eqs
         then return (wanteds { wc_impl = unsolved_implics })
         else

    do {   -- Put floated_eqs into the current inert set before looping
         (unifs_happened, solve_flat_res) 
             <- reportUnifications $
                solveFlats (WC { wc_flat = flats `unionBags` floated_eqs
                               , wc_insol = emptyBag, wc_impl = emptyBag })

       ; let new_wanteds = solve_flat_res `andWC`
                           WC { wc_flat  = emptyBag
                              , wc_insol = insols
                              , wc_impl  = unsolved_implics }

       ; if   not unifs_happened   -- See Note [Cutting off simpl_loop]
           && isEmptyBag (wc_impl solve_flat_res) 
         then return new_wanteds
         else simpl_loop (n+1) new_wanteds } }

solveNestedImplications :: Bag Implication
                        -> TcS (Cts, Bag Implication)
-- Precondition: the TcS inerts may contain unsolved flats which have
-- to be converted to givens before we go inside a nested implication.
solveNestedImplications implics
  | isEmptyBag implics
  = return (emptyBag, emptyBag)
  | otherwise
  = do { 
--         inerts <- getTcSInerts
--       ; let thinner_inerts = prepareInertsForImplications inerts
--                 -- See Note [Preparing inert set for implications]
--
--       ; traceTcS "solveNestedImplications starting {" $
--         vcat [ text "original inerts = " <+> ppr inerts
--              , text "thinner_inerts  = " <+> ppr thinner_inerts ]

       ; (floated_eqs, unsolved_implics)
           <- flatMapBagPairM solveImplication implics

       -- ... and we are back in the original TcS inerts
       -- Notice that the original includes the _insoluble_flats so it was safe to ignore
       -- them in the beginning of this function.
       ; traceTcS "solveNestedImplications end }" $
                  vcat [ text "all floated_eqs ="  <+> ppr floated_eqs
                       , text "unsolved_implics =" <+> ppr unsolved_implics ]

       ; return (floated_eqs, unsolved_implics) }

solveImplication :: Implication    -- Wanted
                 -> TcS (Cts,      -- All wanted or derived floated equalities: var = type
                         Bag Implication) -- Unsolved rest (always empty or singleton)
-- Precondition: The TcS monad contains an empty worklist and given-only inerts
-- which after trying to solve this implication we must restore to their original value
solveImplication imp@(Implic { ic_untch  = untch
                             , ic_binds  = ev_binds
                             , ic_skols  = skols
                             , ic_given  = givens
                             , ic_wanted = wanteds
                             , ic_info   = info
                             , ic_env    = env })
  = do { inerts <- getTcSInerts
       ; traceTcS "solveImplication {" (ppr imp $$ text "Inerts" <+> ppr inerts)

         -- Solve the nested constraints
       ; (no_given_eqs, residual_wanted)
            <- nestImplicTcS ev_binds untch $
               do { solveInteractGiven (mkGivenLoc untch info env) givens

                  ; residual_wanted <- solveWanteds wanteds
                        -- solveWanteds, *not* solveWantedsAndDrop, because
                        -- we want to retain derived equalities so we can float
                        -- them out in floatEqualities

                  ; no_eqs <- getInertGivens untch skols

                  ; return (no_eqs, residual_wanted) }

       ; (floated_eqs, final_wanted)
             <- floatEqualities skols no_given_eqs residual_wanted

       ; let res_implic | isEmptyWC final_wanted && no_given_eqs
                        = emptyBag  -- Reason for the no_given_eqs: we don't want to
                                    -- lose the "inaccessible code" error message
                        | otherwise
                        = unitBag (imp { ic_no_eqs = no_given_eqs
                                       , ic_wanted = dropDerivedWC final_wanted
                                       , ic_insol  = insolubleWC final_wanted })

       ; evbinds <- getTcEvBindsMap
       ; traceTcS "solveImplication end }" $ vcat
             [ text "no_given_eqs =" <+> ppr no_given_eqs
             , text "floated_eqs =" <+> ppr floated_eqs
             , text "res_implic =" <+> ppr res_implic
             , text "implication evbinds = " <+> ppr (evBindMapBinds evbinds) ]

       ; return (floated_eqs, res_implic) }
\end{code}

Note [Cutting off simpl_loop]
~~~~~~~~~~~~~~~~~~~~~~~~~~~~~
It is very important not to iterate in simpl_loop unless there is a chance
of progress.  Trac #8474 is a classic example:

  * There's a deeply-nested chain of implication constraints.
       ?x:alpha => ?y1:beta1 => ... ?yn:betan => [W] ?x:Int

  * From the innermost one we get a [D] alpha ~ Int,
    but alpha is untouchable until we get out to the outermost one

  * We float [D] alpha~Int out (it is in floated_eqs), but since alpha
    is untouchable, the solveInteract in simpl_loop makes no progress

  * So there is no point in attempting to re-solve
       ?yn:betan => [W] ?x:Int
    because we'll just get the same [D] again

  * If we *do* re-solve, we'll get an ininite loop. It is cut off by
    the fixed bound of 10, but solving the next takes 10*10*...*10 (ie
    exponentially many) iterations!

Conclusion: we should iterate simpl_loop iff we will get more 'givens'
in the inert set when solving the nested implications.  That is the
result of prepareInertsForImplications is larger.  How can we tell
this?

Consider floated_eqs (all wanted or derived):

(a) [W/D] CTyEqCan (a ~ ty).  This can give rise to a new given only by causing
    a unification. So we count those unifications.

(b) [W] CFunEqCan (F tys ~ xi).  Even though these are wanted, they
    are pushed in as givens by prepareInertsForImplications.  See Note
    [Preparing inert set for implications] in TcSMonad.  But because
    of that very fact, we won't generate another copy if we iterate
    simpl_loop.  So we iterate if there any of these

\begin{code}
promoteTyVar :: Untouchables -> TcTyVar  -> TcS ()
-- When we float a constraint out of an implication we must restore
-- invariant (MetaTvInv) in Note [Untouchable type variables] in TcType
-- See Note [Promoting unification variables]
promoteTyVar untch tv
  | isFloatedTouchableMetaTyVar untch tv
  = do { cloned_tv <- TcS.cloneMetaTyVar tv
       ; let rhs_tv = setMetaTyVarUntouchables cloned_tv untch
       ; setWantedTyBind tv (mkTyVarTy rhs_tv) }
  | otherwise
  = return ()

promoteAndDefaultTyVar :: Untouchables -> TcTyVarSet -> TyVar -> TcS ()
-- See Note [Promote _and_ default when inferring]
promoteAndDefaultTyVar untch gbl_tvs tv
  = do { tv1 <- if tv `elemVarSet` gbl_tvs
                then return tv
                else defaultTyVar tv
       ; promoteTyVar untch tv1 }

defaultTyVar :: TcTyVar -> TcS TcTyVar
-- Precondition: MetaTyVars only
-- See Note [DefaultTyVar]
defaultTyVar the_tv
  | Just default_k <- defaultKind_maybe (tyVarKind the_tv)
  = do { tv' <- TcS.cloneMetaTyVar the_tv
       ; let new_tv = setTyVarKind tv' default_k
       ; traceTcS "defaultTyVar" (ppr the_tv <+> ppr new_tv)
       ; setWantedTyBind the_tv (mkTyVarTy new_tv)
       ; return new_tv }
             -- Why not directly derived_pred = mkTcEqPred k default_k?
             -- See Note [DefaultTyVar]
             -- We keep the same Untouchables on tv'

  | otherwise = return the_tv    -- The common case

approximateWC :: WantedConstraints -> Cts
-- Postcondition: Wanted or Derived Cts
-- See Note [ApproximateWC]
approximateWC wc
  = float_wc emptyVarSet wc
  where
    float_wc :: TcTyVarSet -> WantedConstraints -> Cts
    float_wc trapping_tvs (WC { wc_flat = flats, wc_impl = implics })
      = filterBag is_floatable flats `unionBags`
        do_bag (float_implic new_trapping_tvs) implics
      where
        new_trapping_tvs = fixVarSet grow trapping_tvs
        is_floatable ct = tyVarsOfCt ct `disjointVarSet` new_trapping_tvs

        grow tvs = foldrBag grow_one tvs flats
        grow_one ct tvs | ct_tvs `intersectsVarSet` tvs = tvs `unionVarSet` ct_tvs
                        | otherwise                     = tvs
                        where
                          ct_tvs = tyVarsOfCt ct

    float_implic :: TcTyVarSet -> Implication -> Cts
    float_implic trapping_tvs imp
      | ic_no_eqs imp                 -- No equalities, so float
      = float_wc new_trapping_tvs (ic_wanted imp)
      | otherwise                     -- Don't float out of equalities
      = emptyCts                      -- See Note [ApproximateWC]
      where
        new_trapping_tvs = trapping_tvs `extendVarSetList` ic_skols imp
    do_bag :: (a -> Bag c) -> Bag a -> Bag c
    do_bag f = foldrBag (unionBags.f) emptyBag
\end{code}

Note [ApproximateWC]
~~~~~~~~~~~~~~~~~~~~
approximateWC takes a constraint, typically arising from the RHS of a
let-binding whose type we are *inferring*, and extracts from it some
*flat* constraints that we might plausibly abstract over.  Of course
the top-level flat constraints are plausible, but we also float constraints
out from inside, if they are not captured by skolems.

The same function is used when doing type-class defaulting (see the call
to applyDefaultingRules) to extract constraints that that might be defaulted.

There are two caveats:

1.  We do *not* float anything out if the implication binds equality
    constraints, because that defeats the OutsideIn story.  Consider
       data T a where
         TInt :: T Int
         MkT :: T a

       f TInt = 3::Int

    We get the implication (a ~ Int => res ~ Int), where so far we've decided
      f :: T a -> res
    We don't want to float (res~Int) out because then we'll infer
      f :: T a -> Int
    which is only on of the possible types. (GHC 7.6 accidentally *did*
    float out of such implications, which meant it would happily infer
    non-principal types.)

2. We do not float out an inner constraint that shares a type variable
   (transitively) with one that is trapped by a skolem.  Eg
       forall a.  F a ~ beta, Integral beta
   We don't want to float out (Integral beta).  Doing so would be bad
   when defaulting, because then we'll default beta:=Integer, and that
   makes the error message much worse; we'd get
       Can't solve  F a ~ Integer
   rather than
       Can't solve  Integral (F a)

   Moreover, floating out these "contaminated" constraints doesn't help
   when generalising either. If we generalise over (Integral b), we still
   can't solve the retained implication (forall a. F a ~ b).  Indeed,
   arguably that too would be a harder error to understand.

Note [DefaultTyVar]
~~~~~~~~~~~~~~~~~~~
defaultTyVar is used on any un-instantiated meta type variables to
default the kind of OpenKind and ArgKind etc to *.  This is important
to ensure that instance declarations match.  For example consider

     instance Show (a->b)
     foo x = show (\_ -> True)

Then we'll get a constraint (Show (p ->q)) where p has kind ArgKind,
and that won't match the typeKind (*) in the instance decl.  See tests
tc217 and tc175.

We look only at touchable type variables. No further constraints
are going to affect these type variables, so it's time to do it by
hand.  However we aren't ready to default them fully to () or
whatever, because the type-class defaulting rules have yet to run.

An important point is that if the type variable tv has kind k and the
default is default_k we do not simply generate [D] (k ~ default_k) because:

   (1) k may be ArgKind and default_k may be * so we will fail

   (2) We need to rewrite all occurrences of the tv to be a type
       variable with the right kind and we choose to do this by rewriting
       the type variable /itself/ by a new variable which does have the
       right kind.

Note [Promote _and_ default when inferring]
~~~~~~~~~~~~~~~~~~~~~~~~~~~~~~~~~~~~~~~~~~~
When we are inferring a type, we simplify the constraint, and then use
approximateWC to produce a list of candidate constraints.  Then we MUST

  a) Promote any meta-tyvars that have been floated out by
     approximateWC, to restore invariant (MetaTvInv) described in
     Note [Untouchable type variables] in TcType.

  b) Default the kind of any meta-tyyvars that are not mentioned in
     in the environment.

To see (b), suppose the constraint is (C ((a :: OpenKind) -> Int)), and we
have an instance (C ((x:*) -> Int)).  The instance doesn't match -- but it
should!  If we don't solve the constraint, we'll stupidly quantify over
(C (a->Int)) and, worse, in doing so zonkQuantifiedTyVar will quantify over
(b:*) instead of (a:OpenKind), which can lead to disaster; see Trac #7332.
Trac #7641 is a simpler example.

Note [Promoting unification variables]
~~~~~~~~~~~~~~~~~~~~~~~~~~~~~~~~~~~~~~
When we float an equality out of an implication we must "promote" free
unification variables of the equality, in order to maintain Invariant
(MetaTvInv) from Note [Untouchable type variables] in TcType.  for the
leftover implication.

This is absolutely necessary. Consider the following example. We start
with two implications and a class with a functional dependency.

    class C x y | x -> y
    instance C [a] [a]

    (I1)      [untch=beta]forall b. 0 => F Int ~ [beta]
    (I2)      [untch=beta]forall c. 0 => F Int ~ [[alpha]] /\ C beta [c]

We float (F Int ~ [beta]) out of I1, and we float (F Int ~ [[alpha]]) out of I2.
They may react to yield that (beta := [alpha]) which can then be pushed inwards
the leftover of I2 to get (C [alpha] [a]) which, using the FunDep, will mean that
(alpha := a). In the end we will have the skolem 'b' escaping in the untouchable
beta! Concrete example is in indexed_types/should_fail/ExtraTcsUntch.hs:

    class C x y | x -> y where
     op :: x -> y -> ()

    instance C [a] [a]

    type family F a :: *

    h :: F Int -> ()
    h = undefined

    data TEx where
      TEx :: a -> TEx


    f (x::beta) =
        let g1 :: forall b. b -> ()
            g1 _ = h [x]
            g2 z = case z of TEx y -> (h [[undefined]], op x [y])
        in (g1 '3', g2 undefined)



Note [Solving Family Equations]
~~~~~~~~~~~~~~~~~~~~~~~~~~~~~~~~~~
After we are done with simplification we may be left with constraints of the form:
     [Wanted] F xis ~ beta
If 'beta' is a touchable unification variable not already bound in the TyBinds
then we'd like to create a binding for it, effectively "defaulting" it to be 'F xis'.

When is it ok to do so?
    1) 'beta' must not already be defaulted to something. Example:

           [Wanted] F Int  ~ beta   <~ Will default [beta := F Int]
           [Wanted] F Char ~ beta   <~ Already defaulted, can't default again. We
                                       have to report this as unsolved.

    2) However, we must still do an occurs check when defaulting (F xis ~ beta), to
       set [beta := F xis] only if beta is not among the free variables of xis.

    3) Notice that 'beta' can't be bound in ty binds already because we rewrite RHS
       of type family equations. See Inert Set invariants in TcInteract.

This solving is now happening during zonking, see Note [Unflattening while zonking]
in TcMType.


*********************************************************************************
*                                                                               *
*                          Floating equalities                                  *
*                                                                               *
*********************************************************************************

Note [Float Equalities out of Implications]
~~~~~~~~~~~~~~~~~~~~~~~~~~~~~~~~~~~~~~~~~~~
For ordinary pattern matches (including existentials) we float
equalities out of implications, for instance:
     data T where
       MkT :: Eq a => a -> T
     f x y = case x of MkT _ -> (y::Int)
We get the implication constraint (x::T) (y::alpha):
     forall a. [untouchable=alpha] Eq a => alpha ~ Int
We want to float out the equality into a scope where alpha is no
longer untouchable, to solve the implication!

But we cannot float equalities out of implications whose givens may
yield or contain equalities:

      data T a where
        T1 :: T Int
        T2 :: T Bool
        T3 :: T a

      h :: T a -> a -> Int

      f x y = case x of
                T1 -> y::Int
                T2 -> y::Bool
                T3 -> h x y

We generate constraint, for (x::T alpha) and (y :: beta):
   [untouchables = beta] (alpha ~ Int => beta ~ Int)   -- From 1st branch
   [untouchables = beta] (alpha ~ Bool => beta ~ Bool) -- From 2nd branch
   (alpha ~ beta)                                      -- From 3rd branch

If we float the equality (beta ~ Int) outside of the first implication and
the equality (beta ~ Bool) out of the second we get an insoluble constraint.
But if we just leave them inside the implications we unify alpha := beta and
solve everything.

Principle:
    We do not want to float equalities out which may
    need the given *evidence* to become soluble.

Consequence: classes with functional dependencies don't matter (since there is
no evidence for a fundep equality), but equality superclasses do matter (since
they carry evidence).


\begin{code}
floatEqualities :: [TcTyVar] -> Bool
                -> WantedConstraints -> TcS (Cts, WantedConstraints)
-- Main idea: see Note [Float Equalities out of Implications]
--
-- Post: The returned floated constraints (Cts) are only Wanted or Derived
-- and come from the input wanted ev vars or deriveds
-- Also performs some unifications (via promoteTyVar), adding to
-- monadically-carried ty_binds. These will be used when processing 
-- floated_eqs later
--
-- Subtleties: Note [Float equalities from under a skolem binding]
--             Note [Skolem escape]
<<<<<<< HEAD
floatEqualities skols no_given_eqs
                wanteds@(WC { wc_flat = flats })
  | not no_given_eqs  -- There are some given equalities, so don't float
  = return (emptyBag, wanteds)   -- Note [Float Equalities out of Implications]

=======
floatEqualities skols no_given_eqs wanteds@(WC { wc_flat = flats, wc_insol = insols })
  | not no_given_eqs  -- There are some given equalities, so don't float
  = return (emptyBag, wanteds)   -- Note [Float Equalities out of Implications]
  | not (isEmptyBag insols)
  = return (emptyBag, wanteds)   -- Note [Do not float equalities if there are insolubles]
>>>>>>> 2e4f3642
  | otherwise
  = do { outer_untch <- TcS.getUntouchables
       ; mapM_ (promoteTyVar outer_untch) (varSetElems (tyVarsOfCts float_eqs))
             -- See Note [Promoting unification variables]
       ; ty_binds <- getTcSTyBindsMap
       ; traceTcS "floatEqualities" (vcat [ text "Skols =" <+> ppr skols
                                          , text "Flats =" <+> ppr flats
                                          , text "Floated eqs =" <+> ppr float_eqs
                                          , text "Ty binds =" <+> ppr ty_binds])
       ; return (float_eqs, wanteds { wc_flat = remaining_flats }) }
  where
    (float_eqs, remaining_flats) = partitionBag float_me flats
    float_me :: Ct -> Bool
    float_me ct = isEqPred pred && skol_set `disjointVarSet` tyVarsOfType pred
       where
         pred = ctPred ct
    skol_set = mkVarSet skols
\end{code}

Note [Do not float equalities if there are insolubles]
~~~~~~~~~~~~~~~~~~~~~~~~~~~~~~~~~~~~~~~~~~~~~~~~~~~~~~
If we have (t::* ~ s::*->*), we'll get a Derived insoluble equality.
If we float the equality outwards, we'll get *another* Derived
insoluble equality one level out, so the same error will be reported
twice.  However, the equality is insoluble anyway, and when there are
any insolubles we report only them, so there is no point in floating.


Note [When does an implication have given equalities?]
~~~~~~~~~~~~~~~~~~~~~~~~~~~~~~~~~~~~~~~~~~~~~~~~~~~~~~
     NB: This note is mainly referred to from TcSMonad
         but it relates to floating equalities, so I've
         left it here

Consider an implication
   beta => alpha ~ Int
where beta is a unification variable that has already been unified
to () in an outer scope.  Then we can float the (alpha ~ Int) out
just fine. So when deciding whether the givens contain an equality,
we should canonicalise first, rather than just looking at the original
givens (Trac #8644).

This is the entire reason for the inert_no_eqs field in InertCans.
We initialise it to False before processing the Givens of an implication;
and set it to True when adding an inert equality in addInertCan.

However, when flattening givens, we generate given equalities like
  <F [a]> : F [a] ~ f,
with Refl evidence, and we *don't* want those to count as an equality
in the givens!  After all, the entire flattening business is just an
internal matter, and the evidence does not mention any of the 'givens'
of this implication.

So we set the flag to False when adding an equality
(TcSMonad.addInertCan) whose evidence whose CtOrigin is
FlatSkolOrigin; see TcSMonad.isFlatSkolEv.  Note that we may transform
the original flat-skol equality before adding it to the inerts, so
it's important that the transformation preserves origin (which
xCtEvidence and rewriteEvidence both do).  Example
     instance F [a] = Maybe a
     implication: C (F [a]) => blah
  We flatten (C (F [a])) to C fsk, with <F [a]> : F [a] ~ fsk
  Then we reduce the F [a] LHS, giving
       g22 = ax7 ; <F [a]>
       g22 : Maybe a ~ fsk
  And before adding g22 we'll re-orient it to an ordinary tyvar
  equality.  None of this should count as "adding a given equality".
  This really happens (Trac #8651).

An alternative we considered was to
  * Accumulate the new inert equalities (in TcSMonad.addInertCan)
  * In solveInteractGiven, check whether the evidence for the new
    equalities mentions any of the ic_givens of this implication.
This seems like the Right Thing, but it's more code, and more work
at runtime, so we are using the FlatSkolOrigin idea intead. It's less
obvious that it works, but I think it does, and it's simple and efficient.

Note [Float equalities from under a skolem binding]
~~~~~~~~~~~~~~~~~~~~~~~~~~~~~~~~~~~~~~~~~~~~~~~~~~~
Which of the flat equalities can we float out?  Obviously, only
ones that don't mention the skolem-bound variables.  But that is
over-eager. Consider
   [2] forall a. F a beta[1] ~ gamma[2], G beta[1] gamma[2] ~ Int
The second constraint doesn't mention 'a'.  But if we float it
we'll promote gamma[2] to gamma'[1].  Now suppose that we learn that
beta := Bool, and F a Bool = a, and G Bool _ = Int.  Then we'll
we left with the constraint
   [2] forall a. a ~ gamma'[1]
which is insoluble because gamma became untouchable.

Solution: only promote a constraint if its free variables cannot
possibly be connected with the skolems.  Procedurally, start with
the skolems and "grow" that set as follows:
  * For each flat equality F ts ~ s, or tv ~ s,
    if the current set intersects with the LHS of the equality,
       add the free vars of the RHS, and vice versa
That gives us a grown skolem set.  Now float an equality if its free
vars don't intersect the grown skolem set.

This seems very ad hoc (sigh).  But here are some tricky edge cases:

a)    [2]forall a. (F a delta[1] ~ beta[2],   delta[1] ~ Maybe beta[2])
b1)   [2]forall a. (F a ty ~ beta[2],         G beta[2] ~ gamma[2])
b2)   [2]forall a. (a ~ beta[2],              G beta[2] ~ gamma[2])
c)    [2]forall a. (F a ty ~ beta[2],         delta[1] ~ Maybe beta[2])
d)    [2]forall a. (gamma[1] ~ Tree beta[2],  F ty ~ beta[2])

In (a) we *must* float out the second equality,
       else we can't solve at all (Trac #7804).

In (b1, b2) we *must not* float out the second equality.
       It will ultimately be solved (by flattening) in situ, but if we float
       it we'll promote beta,gamma, and render the first equality insoluble.

       Trac #9316 was an example of (b2).  You may wonder why (a ~ beta[2]) isn't
       solved; in #9316 it wasn't solved because (a:*) and (beta:kappa[1]), so the
       equality was kind-mismatched, and hence was a CIrredEvCan.  There was
       another equality alongside, (kappa[1] ~ *).  We must first float *that*
       one out and *then* we can solve (a ~ beta).

In (c) it would be OK to float the second equality but better not to.
       If we flatten we see (delta[1] ~ Maybe (F a ty)), which is a
       skolem-escape problem.  If we float the second equality we'll
       end up with (F a ty ~ beta'[1]), which is a less explicable error.

In (d) we must float the first equality, so that we can unify gamma.
       But that promotes beta, so we must float the second equality too,
       Trac #7196 exhibits this case

Some notes

* When "growing", do not simply take the free vars of the predicate!
  Example    [2]forall a.  (a:* ~ beta[2]:kappa[1]), (kappa[1] ~ *)
  We must float the second, and we must not float the first.
  But the first actually looks like ((~) kappa a beta), so if we just
  look at its free variables we'll see {a,kappa,beta), and that might
  make us think kappa should be in the grown skol set.

  (In any case, the kind argument for a kind-mis-matched equality like
   this one doesn't really make sense anyway.)

  That's why we use classifyPred when growing.

* Previously we tried to "grow" the skol_set with *all* the
  constraints (not just equalities), to get all the tyvars that could
  *conceivably* unify with the skolems, but that was far too
  conservative (Trac #7804). Example: this should be fine:
    f :: (forall a. a -> Proxy x -> Proxy (F x)) -> Int
    f = error "Urk" :: (forall a. a -> Proxy x -> Proxy (F x)) -> Int


Note [Skolem escape]
~~~~~~~~~~~~~~~~~~~~
You might worry about skolem escape with all this floating.
For example, consider
    [2] forall a. (a ~ F beta[2] delta,
                   Maybe beta[2] ~ gamma[1])

The (Maybe beta ~ gamma) doesn't mention 'a', so we float it, and
solve with gamma := beta. But what if later delta:=Int, and
  F b Int = b.
Then we'd get a ~ beta[2], and solve to get beta:=a, and now the
skolem has escaped!

But it's ok: when we float (Maybe beta[2] ~ gamma[1]), we promote beta[2]
to beta[1], and that means the (a ~ beta[1]) will be stuck, as it should be.


*********************************************************************************
*                                                                               *
*                          Defaulting and disamgiguation                        *
*                                                                               *
*********************************************************************************

\begin{code}
applyDefaultingRules :: Cts -> TcS Bool
  -- True <=> I did some defaulting, reflected in ty_binds

-- Return some extra derived equalities, which express the
-- type-class default choice.
applyDefaultingRules wanteds
  | isEmptyBag wanteds
  = return False
  | otherwise
  = do { traceTcS "applyDefaultingRules { " $
                  text "wanteds =" <+> ppr wanteds

       ; info@(default_tys, _) <- getDefaultInfo
       ; let groups = findDefaultableGroups info wanteds
       ; traceTcS "findDefaultableGroups" $ vcat [ text "groups=" <+> ppr groups
                                                 , text "info=" <+> ppr info ]
       ; something_happeneds <- mapM (disambigGroup default_tys) groups

       ; traceTcS "applyDefaultingRules }" (ppr something_happeneds)

       ; return (or something_happeneds) }
\end{code}



\begin{code}
findDefaultableGroups
    :: ( [Type]
       , (Bool,Bool) )  -- (Overloaded strings, extended default rules)
    -> Cts              -- Unsolved (wanted or derived)
    -> [[(Ct,Class,TcTyVar)]]
findDefaultableGroups (default_tys, (ovl_strings, extended_defaults)) wanteds
  | null default_tys = []
  | otherwise        = defaultable_groups
  where
    defaultable_groups = filter is_defaultable_group groups
    groups             = equivClasses cmp_tv unaries
    unaries     :: [(Ct, Class, TcTyVar)]  -- (C tv) constraints
    non_unaries :: [Ct]             -- and *other* constraints

    (unaries, non_unaries) = partitionWith find_unary (bagToList wanteds)
        -- Finds unary type-class constraints
        -- But take account of polykinded classes like Typeable,
        -- which may look like (Typeable * (a:*))   (Trac #8931)
    find_unary cc
        | Just (cls,tys)   <- getClassPredTys_maybe (ctPred cc)
        , Just (kinds, ty) <- snocView tys
        , all isKind kinds
        , Just tv <- tcGetTyVar_maybe ty
        , isMetaTyVar tv  -- We might have runtime-skolems in GHCi, and
                          -- we definitely don't want to try to assign to those!
        = Left (cc, cls, tv)
    find_unary cc = Right cc  -- Non unary or non dictionary

    bad_tvs :: TcTyVarSet  -- TyVars mentioned by non-unaries
    bad_tvs = mapUnionVarSet tyVarsOfCt non_unaries

    cmp_tv (_,_,tv1) (_,_,tv2) = tv1 `compare` tv2

    is_defaultable_group ds@((_,_,tv):_)
        = let b1 = isTyConableTyVar tv  -- Note [Avoiding spurious errors]
              b2 = not (tv `elemVarSet` bad_tvs)
              b4 = defaultable_classes [cls | (_,cls,_) <- ds]
          in (b1 && b2 && b4)
    is_defaultable_group [] = panic "defaultable_group"

    defaultable_classes clss
        | extended_defaults = any isInteractiveClass clss
        | otherwise         = all is_std_class clss && (any is_num_class clss)

    -- In interactive mode, or with -XExtendedDefaultRules,
    -- we default Show a to Show () to avoid graututious errors on "show []"
    isInteractiveClass cls
        = is_num_class cls || (classKey cls `elem` [showClassKey, eqClassKey, ordClassKey])

    is_num_class cls = isNumericClass cls || (ovl_strings && (cls `hasKey` isStringClassKey))
    -- is_num_class adds IsString to the standard numeric classes,
    -- when -foverloaded-strings is enabled

    is_std_class cls = isStandardClass cls || (ovl_strings && (cls `hasKey` isStringClassKey))
    -- Similarly is_std_class

------------------------------
disambigGroup :: [Type]                  -- The default types
              -> [(Ct, Class, TcTyVar)]  -- All classes of the form (C a)
                                         --  sharing same type variable
              -> TcS Bool   -- True <=> something happened, reflected in ty_binds

disambigGroup []  _grp
  = return False
disambigGroup (default_ty:default_tys) group
  = do { traceTcS "disambigGroup {" (ppr group $$ ppr default_ty)
       ; success <- tryTcS $ -- Why tryTcS? If this attempt fails, we want to
                             -- discard all side effects from the attempt
                    do { setWantedTyBind the_tv default_ty
                       ; implics_from_defaulting <- solveInteract wanteds
                       ; MASSERT(isEmptyBag implics_from_defaulting)
                           -- I am not certain if any implications can be generated
                           -- but I am letting this fail aggressively if this ever happens.

                       ; checkAllSolved }

       ; if success then
             -- Success: record the type variable binding, and return
             do { setWantedTyBind the_tv default_ty
                ; wrapWarnTcS $ warnDefaulting wanteds default_ty
                ; traceTcS "disambigGroup succeeded }" (ppr default_ty)
                ; return True }
         else
             -- Failure: try with the next type
             do { traceTcS "disambigGroup failed, will try other default types }"
                           (ppr default_ty)
                ; disambigGroup default_tys group } }
  where
    ((_,_,the_tv):_) = group
    wanteds          = listToBag (map fstOf3 group)
\end{code}

Note [Avoiding spurious errors]
~~~~~~~~~~~~~~~~~~~~~~~~~~~~~~~
When doing the unification for defaulting, we check for skolem
type variables, and simply don't default them.  For example:
   f = (*)      -- Monomorphic
   g :: Num a => a -> a
   g x = f x x
Here, we get a complaint when checking the type signature for g,
that g isn't polymorphic enough; but then we get another one when
dealing with the (Num a) context arising from f's definition;
we try to unify a with Int (to default it), but find that it's
already been unified with the rigid variable from g's type sig
<|MERGE_RESOLUTION|>--- conflicted
+++ resolved
@@ -674,17 +674,8 @@
          -- of adding Derived insolubles twice; see
          -- TcSMonad Note [Do not add duplicate derived insolubles]
        ; traceTcS "solveFlats {" empty
-<<<<<<< HEAD
        ; solved_flats_wanteds <- solveFlats wanteds
        ; traceTcS "solveFlats end }" (ppr solved_flats_wanteds)
-=======
-       ; let all_flats = flats `unionBags` filterBag (not . isDerivedCt) insols
-             -- See Note [Dropping derived constraints] in TcRnTypes for
-             -- why the insolubles may have derived constraints
-
-       ; impls_from_flats <- solveInteract all_flats
-       ; traceTcS "solveFlats end }" (ppr impls_from_flats)
->>>>>>> 2e4f3642
 
        -- solveWanteds iterates when it is able to float equalities
        -- equalities out of one or more of the implications.
@@ -704,7 +695,10 @@
 -- Do not affect the inerts
 solveFlats (WC { wc_flat = flats, wc_insol = insols, wc_impl = implics })
   = do { (wc, given_funeqs) <- nestTcS $
-            do { implics_from_flats <- solveInteract (flats `unionBags` insols)
+            do { let all_flats = flats `unionBags` filterBag (not . isDerivedCt) insols
+                     -- See Note [Dropping derived constraints] in TcRnTypes for
+                     -- why the insolubles may have derived constraints
+               ; implics_from_flats <- solveInteract all_flats
                ; (unsolved_flats, insoluble_flats, given_funeqs) <- getInertUnsolved
                ; return ( WC { wc_flat = unsolved_flats, wc_insol = insoluble_flats
                              , wc_impl = implics `unionBags` implics_from_flats }
@@ -1154,19 +1148,12 @@
 --
 -- Subtleties: Note [Float equalities from under a skolem binding]
 --             Note [Skolem escape]
-<<<<<<< HEAD
 floatEqualities skols no_given_eqs
-                wanteds@(WC { wc_flat = flats })
-  | not no_given_eqs  -- There are some given equalities, so don't float
-  = return (emptyBag, wanteds)   -- Note [Float Equalities out of Implications]
-
-=======
-floatEqualities skols no_given_eqs wanteds@(WC { wc_flat = flats, wc_insol = insols })
+                wanteds@(WC { wc_flat = flats, wc_insol = insols })
   | not no_given_eqs  -- There are some given equalities, so don't float
   = return (emptyBag, wanteds)   -- Note [Float Equalities out of Implications]
   | not (isEmptyBag insols)
   = return (emptyBag, wanteds)   -- Note [Do not float equalities if there are insolubles]
->>>>>>> 2e4f3642
   | otherwise
   = do { outer_untch <- TcS.getUntouchables
        ; mapM_ (promoteTyVar outer_untch) (varSetElems (tyVarsOfCts float_eqs))
