--- conflicted
+++ resolved
@@ -1,6 +1,3 @@
-<<<<<<< HEAD
-
-=======
 {-# LANGUAGE CPP #-}
 
 -------------------------------------------------------------------------------
@@ -11,7 +8,6 @@
 -- to compilation using @OPTIONS_GHC@ pragmas, and in a multi-session GHC each
 -- session can be using different dynamic flags. Dynamic flags can also be set
 -- at the prompt in GHCi.
->>>>>>> 15faa0ec
 --
 -- (c) The University of Glasgow 2005
 --
@@ -275,11 +271,8 @@
    | Opt_D_dump_hi
    | Opt_D_dump_hi_diffs
    | Opt_D_dump_mod_cycles
-<<<<<<< HEAD
+   | Opt_D_dump_mod_map
    | Opt_D_dump_late_float
-=======
-   | Opt_D_dump_mod_map
->>>>>>> 15faa0ec
    | Opt_D_dump_view_pattern_commoning
    | Opt_D_verbose_core2core
 
@@ -1678,11 +1671,8 @@
           enableIfVerbose Opt_D_dump_ticked                 = False
           enableIfVerbose Opt_D_dump_view_pattern_commoning = False
           enableIfVerbose Opt_D_dump_mod_cycles             = False
-<<<<<<< HEAD
+          enableIfVerbose Opt_D_dump_mod_map                = False
           enableIfVerbose Opt_D_dump_late_float             = False
-=======
-          enableIfVerbose Opt_D_dump_mod_map                = False
->>>>>>> 15faa0ec
           enableIfVerbose _                                 = True
 
 -- | Set a 'DumpFlag'
@@ -2434,11 +2424,8 @@
   , Flag "ddump-hpc"               (setDumpFlag Opt_D_dump_ticked) -- back compat
   , Flag "ddump-ticked"            (setDumpFlag Opt_D_dump_ticked)
   , Flag "ddump-mod-cycles"        (setDumpFlag Opt_D_dump_mod_cycles)
-<<<<<<< HEAD
+  , Flag "ddump-mod-map"           (setDumpFlag Opt_D_dump_mod_map)
   , Flag "ddump-llf"        (setDumpFlag Opt_D_dump_late_float)
-=======
-  , Flag "ddump-mod-map"           (setDumpFlag Opt_D_dump_mod_map)
->>>>>>> 15faa0ec
   , Flag "ddump-view-pattern-commoning" (setDumpFlag Opt_D_dump_view_pattern_commoning)
   , Flag "ddump-to-file"           (NoArg (setGeneralFlag Opt_DumpToFile))
   , Flag "ddump-hi-diffs"          (setDumpFlag Opt_D_dump_hi_diffs)
