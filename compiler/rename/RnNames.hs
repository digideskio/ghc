{-
(c) The GRASP/AQUA Project, Glasgow University, 1992-1998

\section[RnNames]{Extracting imported and top-level names in scope}
-}

{-# LANGUAGE CPP, NondecreasingIndentation #-}

module RnNames (
        rnImports, getLocalNonValBinders,
        rnExports, extendGlobalRdrEnvRn,
        gresFromAvails,
        calculateAvails,
        reportUnusedNames,
        checkConName
    ) where

#include "HsVersions.h"

import DynFlags
import HsSyn
import TcEnv
import RnEnv
import RnHsDoc          ( rnHsDoc )
import LoadIface        ( loadSrcInterface )
import TcRnMonad
import PrelNames
import Module
import Name
import NameEnv
import NameSet
import Avail
import FieldLabel
import HscTypes
import RdrName
import RdrHsSyn        ( setRdrNameSpace )
import Outputable
import Maybes
import SrcLoc
import BasicTypes      ( TopLevelFlag(..), StringLiteral(..) )
import ErrUtils
import Util
import FastString
import FastStringEnv
import ListSetOps

import Control.Monad
import Data.Either      ( partitionEithers )
import Data.Map         ( Map )
import qualified Data.Map as Map
import Data.Ord         ( comparing )
import Data.List        ( partition, (\\), find, sortBy )
import System.FilePath  ((</>))
import System.IO

#if __GLASGOW_HASKELL__ < 709
import Data.Monoid      ( mconcat )
#endif

{-
************************************************************************
*                                                                      *
\subsection{rnImports}
*                                                                      *
************************************************************************

Note [Tracking Trust Transitively]
~~~~~~~~~~~~~~~~~~~~~~~~~~~~~~~~~~
When we import a package as well as checking that the direct imports are safe
according to the rules outlined in the Note [HscMain . Safe Haskell Trust Check]
we must also check that these rules hold transitively for all dependent modules
and packages. Doing this without caching any trust information would be very
slow as we would need to touch all packages and interface files a module depends
on. To avoid this we make use of the property that if a modules Safe Haskell
mode changes, this triggers a recompilation from that module in the dependcy
graph. So we can just worry mostly about direct imports.

There is one trust property that can change for a package though without
recompliation being triggered: package trust. So we must check that all
packages a module tranitively depends on to be trusted are still trusted when
we are compiling this module (as due to recompilation avoidance some modules
below may not be considered trusted any more without recompilation being
triggered).

We handle this by augmenting the existing transitive list of packages a module M
depends on with a bool for each package that says if it must be trusted when the
module M is being checked for trust. This list of trust required packages for a
single import is gathered in the rnImportDecl function and stored in an
ImportAvails data structure. The union of these trust required packages for all
imports is done by the rnImports function using the combine function which calls
the plusImportAvails function that is a union operation for the ImportAvails
type. This gives us in an ImportAvails structure all packages required to be
trusted for the module we are currently compiling. Checking that these packages
are still trusted (and that direct imports are trusted) is done in
HscMain.checkSafeImports.

See the note below, [Trust Own Package] for a corner case in this method and
how its handled.


Note [Trust Own Package]
~~~~~~~~~~~~~~~~~~~~~~~~
There is a corner case of package trust checking that the usual transitive check
doesn't cover. (For how the usual check operates see the Note [Tracking Trust
Transitively] below). The case is when you import a -XSafe module M and M
imports a -XTrustworthy module N. If N resides in a different package than M,
then the usual check works as M will record a package dependency on N's package
and mark it as required to be trusted. If N resides in the same package as M
though, then importing M should require its own package be trusted due to N
(since M is -XSafe so doesn't create this requirement by itself). The usual
check fails as a module doesn't record a package dependency of its own package.
So instead we now have a bool field in a modules interface file that simply
states if the module requires its own package to be trusted. This field avoids
us having to load all interface files that the module depends on to see if one
is trustworthy.


Note [Trust Transitive Property]
~~~~~~~~~~~~~~~~~~~~~~~~~~~~~~~~
So there is an interesting design question in regards to transitive trust
checking. Say I have a module B compiled with -XSafe. B is dependent on a bunch
of modules and packages, some packages it requires to be trusted as its using
-XTrustworthy modules from them. Now if I have a module A that doesn't use safe
haskell at all and simply imports B, should A inherit all the the trust
requirements from B? Should A now also require that a package p is trusted since
B required it?

We currently say no but saying yes also makes sense. The difference is, if a
module M that doesn't use Safe Haskell imports a module N that does, should all
the trusted package requirements be dropped since M didn't declare that it cares
about Safe Haskell (so -XSafe is more strongly associated with the module doing
the importing) or should it be done still since the author of the module N that
uses Safe Haskell said they cared (so -XSafe is more strongly associated with
the module that was compiled that used it).

Going with yes is a simpler semantics we think and harder for the user to stuff
up but it does mean that Safe Haskell will affect users who don't care about
Safe Haskell as they might grab a package from Cabal which uses safe haskell (say
network) and that packages imports -XTrustworthy modules from another package
(say bytestring), so requires that package is trusted. The user may now get
compilation errors in code that doesn't do anything with Safe Haskell simply
because they are using the network package. They will have to call 'ghc-pkg
trust network' to get everything working. Due to this invasive nature of going
with yes we have gone with no for now.
-}

-- | Process Import Decls.  See 'rnImportDecl' for a description of what
-- the return types represent.
-- Note: Do the non SOURCE ones first, so that we get a helpful warning
-- for SOURCE ones that are unnecessary
rnImports :: [LImportDecl RdrName]
          -> RnM ([LImportDecl Name], GlobalRdrEnv, ImportAvails, AnyHpcUsage)
rnImports imports = do
    this_mod <- getModule
    let (source, ordinary) = partition is_source_import imports
        is_source_import d = ideclSource (unLoc d)
    stuff1 <- mapAndReportM (rnImportDecl this_mod) ordinary
    stuff2 <- mapAndReportM (rnImportDecl this_mod) source
    -- Safe Haskell: See Note [Tracking Trust Transitively]
    let (decls, rdr_env, imp_avails, hpc_usage) = combine (stuff1 ++ stuff2)
    return (decls, rdr_env, imp_avails, hpc_usage)

  where
    combine :: [(LImportDecl Name,  GlobalRdrEnv, ImportAvails, AnyHpcUsage)]
            -> ([LImportDecl Name], GlobalRdrEnv, ImportAvails, AnyHpcUsage)
    combine = foldr plus ([], emptyGlobalRdrEnv, emptyImportAvails, False)

    plus (decl,  gbl_env1, imp_avails1,hpc_usage1)
         (decls, gbl_env2, imp_avails2,hpc_usage2)
      = ( decl:decls,
          gbl_env1 `plusGlobalRdrEnv` gbl_env2,
          imp_avails1 `plusImportAvails` imp_avails2,
          hpc_usage1 || hpc_usage2 )

-- | Given a located import declaration @decl@ from @this_mod@,
-- calculate the following pieces of information:
--
--  1. An updated 'LImportDecl', where all unresolved 'RdrName' in
--     the entity lists have been resolved into 'Name's,
--
--  2. A 'GlobalRdrEnv' representing the new identifiers that were
--     brought into scope (taking into account module qualification
--     and hiding),
--
--  3. 'ImportAvails' summarizing the identifiers that were imported
--     by this declaration, and
--
--  4. A boolean 'AnyHpcUsage' which is true if the imported module
--     used HPC.
rnImportDecl  :: Module -> LImportDecl RdrName
              -> RnM (LImportDecl Name, GlobalRdrEnv, ImportAvails, AnyHpcUsage)
rnImportDecl this_mod
             (L loc decl@(ImportDecl { ideclName = loc_imp_mod_name, ideclPkgQual = mb_pkg
                                     , ideclSource = want_boot, ideclSafe = mod_safe
                                     , ideclQualified = qual_only, ideclImplicit = implicit
                                     , ideclAs = as_mod, ideclHiding = imp_details }))
  = setSrcSpan loc $ do

    when (isJust mb_pkg) $ do
        pkg_imports <- xoptM Opt_PackageImports
        when (not pkg_imports) $ addErr packageImportErr

    -- If there's an error in loadInterface, (e.g. interface
    -- file not found) we get lots of spurious errors from 'filterImports'
    let imp_mod_name = unLoc loc_imp_mod_name
        doc = ppr imp_mod_name <+> ptext (sLit "is directly imported")

    -- Check for self-import, which confuses the typechecker (Trac #9032)
    -- ghc --make rejects self-import cycles already, but batch-mode may not
    -- at least not until TcIface.tcHiBootIface, which is too late to avoid
    -- typechecker crashes.  (Indirect self imports are not caught until
    -- TcIface, see #10337 tracking how to make this error better.)
    --
    -- Originally, we also allowed 'import {-# SOURCE #-} M', but this
    -- caused bug #10182: in one-shot mode, we should never load an hs-boot
    -- file for the module we are compiling into the EPS.  In principle,
    -- it should be possible to support this mode of use, but we would have to
    -- extend Provenance to support a local definition in a qualified location.
    -- For now, we don't support it, but see #10336
    when (imp_mod_name == moduleName this_mod &&
          (case mb_pkg of  -- If we have import "<pkg>" M, then we should
                           -- check that "<pkg>" is "this" (which is magic)
                           -- or the name of this_mod's package.  Yurgh!
                           -- c.f. GHC.findModule, and Trac #9997
             Nothing         -> True
             Just (StringLiteral _ pkg_fs) -> pkg_fs == fsLit "this" ||
                            fsToPackageKey pkg_fs == modulePackageKey this_mod))
         (addErr (ptext (sLit "A module cannot import itself:") <+> ppr imp_mod_name))

    -- Check for a missing import list (Opt_WarnMissingImportList also
    -- checks for T(..) items but that is done in checkDodgyImport below)
    case imp_details of
        Just (False, _) -> return () -- Explicit import list
        _  | implicit   -> return () -- Do not bleat for implicit imports
           | qual_only  -> return ()
           | otherwise  -> whenWOptM Opt_WarnMissingImportList $
                           addWarn (missingImportListWarn imp_mod_name)

    iface <- loadSrcInterface doc imp_mod_name want_boot (fmap sl_fs mb_pkg)

    -- Compiler sanity check: if the import didn't say
    -- {-# SOURCE #-} we should not get a hi-boot file
    WARN( not want_boot && mi_boot iface, ppr imp_mod_name ) do

    -- Issue a user warning for a redundant {- SOURCE -} import
    -- NB that we arrange to read all the ordinary imports before
    -- any of the {- SOURCE -} imports.
    --
    -- in --make and GHCi, the compilation manager checks for this,
    -- and indeed we shouldn't do it here because the existence of
    -- the non-boot module depends on the compilation order, which
    -- is not deterministic.  The hs-boot test can show this up.
    dflags <- getDynFlags
    warnIf (want_boot && not (mi_boot iface) && isOneShot (ghcMode dflags))
           (warnRedundantSourceImport imp_mod_name)
    when (mod_safe && not (safeImportsOn dflags)) $
        addErr (ptext (sLit "safe import can't be used as Safe Haskell isn't on!")
                $+$ ptext (sLit $ "please enable Safe Haskell through either "
                                   ++ "Safe, Trustworthy or Unsafe"))

    let
        qual_mod_name = as_mod `orElse` imp_mod_name
        imp_spec  = ImpDeclSpec { is_mod = imp_mod_name, is_qual = qual_only,
                                  is_dloc = loc, is_as = qual_mod_name }

    -- filter the imports according to the import declaration
    (new_imp_details, gres) <- filterImports iface imp_spec imp_details

    let gbl_env = mkGlobalRdrEnv gres

        -- True <=> import M ()
        import_all = case imp_details of
                        Just (is_hiding, L _ ls) -> not is_hiding && null ls
                        _                    -> False

        -- should the import be safe?
        mod_safe' = mod_safe
                    || (not implicit && safeDirectImpsReq dflags)
                    || (implicit && safeImplicitImpsReq dflags)

    let imports
          = (calculateAvails dflags iface mod_safe' want_boot) {
                imp_mods = unitModuleEnv (mi_module iface)
                            [(qual_mod_name, import_all, loc, mod_safe')] }

    -- Complain if we import a deprecated module
    whenWOptM Opt_WarnWarningsDeprecations (
       case (mi_warns iface) of
          WarnAll txt -> addWarn $ moduleWarn imp_mod_name txt
          _           -> return ()
     )

    let new_imp_decl = L loc (decl { ideclSafe = mod_safe'
                                   , ideclHiding = new_imp_details })

    return (new_imp_decl, gbl_env, imports, mi_hpc iface)

-- | Calculate the 'ImportAvails' induced by an import of a particular
-- interface, but without 'imp_mods'.
calculateAvails :: DynFlags
                -> ModIface
                -> IsSafeImport
                -> IsBootInterface
                -> ImportAvails
calculateAvails dflags iface mod_safe' want_boot =
  let imp_mod    = mi_module iface
      orph_iface = mi_orphan iface
      has_finsts = mi_finsts iface
      deps       = mi_deps iface
      trust      = getSafeMode $ mi_trust iface
      trust_pkg  = mi_trust_pkg iface

      -- If the module exports anything defined in this module, just
      -- ignore it.  Reason: otherwise it looks as if there are two
      -- local definition sites for the thing, and an error gets
      -- reported.  Easiest thing is just to filter them out up
      -- front. This situation only arises if a module imports
      -- itself, or another module that imported it.  (Necessarily,
      -- this invoves a loop.)
      --
      -- We do this *after* filterImports, so that if you say
      --      module A where
      --         import B( AType )
      --         type AType = ...
      --
      --      module B( AType ) where
      --         import {-# SOURCE #-} A( AType )
      --
      -- then you won't get a 'B does not export AType' message.


      -- Compute new transitive dependencies

      orphans | orph_iface = ASSERT( not (imp_mod `elem` dep_orphs deps) )
                             imp_mod : dep_orphs deps
              | otherwise  = dep_orphs deps

      finsts | has_finsts = ASSERT( not (imp_mod `elem` dep_finsts deps) )
                            imp_mod : dep_finsts deps
             | otherwise  = dep_finsts deps

      pkg = modulePackageKey (mi_module iface)

      -- Does this import mean we now require our own pkg
      -- to be trusted? See Note [Trust Own Package]
      ptrust = trust == Sf_Trustworthy || trust_pkg

      (dependent_mods, dependent_pkgs, pkg_trust_req)
         | pkg == thisPackage dflags =
            -- Imported module is from the home package
            -- Take its dependent modules and add imp_mod itself
            -- Take its dependent packages unchanged
            --
            -- NB: (dep_mods deps) might include a hi-boot file
            -- for the module being compiled, CM. Do *not* filter
            -- this out (as we used to), because when we've
            -- finished dealing with the direct imports we want to
            -- know if any of them depended on CM.hi-boot, in
            -- which case we should do the hi-boot consistency
            -- check.  See LoadIface.loadHiBootInterface
            ((moduleName imp_mod,want_boot):dep_mods deps,dep_pkgs deps,ptrust)

         | otherwise =
            -- Imported module is from another package
            -- Dump the dependent modules
            -- Add the package imp_mod comes from to the dependent packages
            ASSERT2( not (pkg `elem` (map fst $ dep_pkgs deps))
                   , ppr pkg <+> ppr (dep_pkgs deps) )
            ([], (pkg, False) : dep_pkgs deps, False)

  in ImportAvails {
          imp_mods       = emptyModuleEnv, -- this gets filled in later
          imp_orphs      = orphans,
          imp_finsts     = finsts,
          imp_dep_mods   = mkModDeps dependent_mods,
          imp_dep_pkgs   = map fst $ dependent_pkgs,
          -- Add in the imported modules trusted package
          -- requirements. ONLY do this though if we import the
          -- module as a safe import.
          -- See Note [Tracking Trust Transitively]
          -- and Note [Trust Transitive Property]
          imp_trust_pkgs = if mod_safe'
                               then map fst $ filter snd dependent_pkgs
                               else [],
          -- Do we require our own pkg to be trusted?
          -- See Note [Trust Own Package]
          imp_trust_own_pkg = pkg_trust_req
     }


warnRedundantSourceImport :: ModuleName -> SDoc
warnRedundantSourceImport mod_name
  = ptext (sLit "Unnecessary {-# SOURCE #-} in the import of module")
          <+> quotes (ppr mod_name)

{-
************************************************************************
*                                                                      *
\subsection{importsFromLocalDecls}
*                                                                      *
************************************************************************

From the top-level declarations of this module produce
        * the lexical environment
        * the ImportAvails
created by its bindings.

Note [Top-level Names in Template Haskell decl quotes]
~~~~~~~~~~~~~~~~~~~~~~~~~~~~~~~~~~~~~~~~~~~~~~~~~~~~~~
See also: Note [Interactively-bound Ids in GHCi] in HscTypes
          Note [Looking up Exact RdrNames] in RnEnv

Consider a Template Haskell declaration quotation like this:
      module M where
        f x = h [d| f = 3 |]
When renaming the declarations inside [d| ...|], we treat the
top level binders specially in two ways

1.  We give them an Internal Name, not (as usual) an External one.
    This is done by RnEnv.newTopSrcBinder.

2.  We make them *shadow* the outer bindings.
    See Note [GlobalRdrEnv shadowing]

3. We find out whether we are inside a [d| ... |] by testing the TH
   stage. This is a slight hack, because the stage field was really
   meant for the type checker, and here we are not interested in the
   fields of Brack, hence the error thunks in thRnBrack.
-}

extendGlobalRdrEnvRn :: [AvailInfo]
                     -> MiniFixityEnv
                     -> RnM (TcGblEnv, TcLclEnv)
-- Updates both the GlobalRdrEnv and the FixityEnv
-- We return a new TcLclEnv only because we might have to
-- delete some bindings from it;
-- see Note [Top-level Names in Template Haskell decl quotes]

extendGlobalRdrEnvRn avails new_fixities
  = do  { (gbl_env, lcl_env) <- getEnvs
        ; stage <- getStage
        ; isGHCi <- getIsGHCi
        ; let rdr_env  = tcg_rdr_env gbl_env
              fix_env  = tcg_fix_env gbl_env
              th_bndrs = tcl_th_bndrs lcl_env
              th_lvl   = thLevel stage

              -- Delete new_occs from global and local envs
              -- If we are in a TemplateHaskell decl bracket,
              --    we are going to shadow them
              -- See Note [GlobalRdrEnv shadowing]
              inBracket = isBrackStage stage

              lcl_env_TH = lcl_env { tcl_rdr = delLocalRdrEnvList (tcl_rdr lcl_env) new_occs }
                           -- See Note [GlobalRdrEnv shadowing]

              lcl_env2 | inBracket = lcl_env_TH
                       | otherwise = lcl_env

              -- Deal with shadowing: see Note [GlobalRdrEnv shadowing]
              want_shadowing = isGHCi || inBracket
              rdr_env1 | want_shadowing = shadowNames rdr_env new_names
                       | otherwise      = rdr_env

              lcl_env3 = lcl_env2 { tcl_th_bndrs = extendNameEnvList th_bndrs
                                                       [ (n, (TopLevel, th_lvl))
                                                       | n <- new_names ] }

        ; rdr_env2 <- foldlM add_gre rdr_env1 new_gres

        ; let fix_env' = foldl extend_fix_env fix_env new_names
              gbl_env' = gbl_env { tcg_rdr_env = rdr_env2, tcg_fix_env = fix_env' }

        ; traceRn (text "extendGlobalRdrEnvRn 2" <+> (pprGlobalRdrEnv True rdr_env2))
        ; return (gbl_env', lcl_env3) }
  where
    new_names = concatMap availNames avails
    new_occs  = map nameOccName new_names

    -- If there is a fixity decl for the gre, add it to the fixity env
    extend_fix_env fix_env name
      | Just (L _ fi) <- lookupFsEnv new_fixities (occNameFS occ)
      = extendNameEnv fix_env name (FixItem occ fi)
      | otherwise
      = fix_env
      where
        occ  = nameOccName name

    new_gres :: [GlobalRdrElt]  -- New LocalDef GREs, derived from avails
    new_gres = concatMap localGREsFromAvail avails

    add_gre :: GlobalRdrEnv -> GlobalRdrElt -> RnM GlobalRdrEnv
    -- Extend the GlobalRdrEnv with a LocalDef GRE
    -- If there is already a LocalDef GRE with the same OccName,
    --    report an error and discard the new GRE
    -- This establishes INVARIANT 1 of GlobalRdrEnvs
    add_gre env gre
      | not (null dups)    -- Same OccName defined twice
      = do { addDupDeclErr (gre : dups); return env }

      | otherwise
      = return (extendGlobalRdrEnv env gre)
      where
        name = gre_name gre
        occ  = nameOccName name
        dups = filter isLocalGRE (lookupGlobalRdrEnv env occ)


{- *********************************************************************
*                                                                      *
    getLocalDeclBindersd@ returns the names for an HsDecl
             It's used for source code.

        *** See "THE NAMING STORY" in HsDecls ****
*                                                                      *
********************************************************************* -}

getLocalNonValBinders :: MiniFixityEnv -> HsGroup RdrName
    -> RnM ((TcGblEnv, TcLclEnv), NameSet)
-- Get all the top-level binders bound the group *except*
-- for value bindings, which are treated separately
-- Specifically we return AvailInfo for
--      * type decls (incl constructors and record selectors)
--      * class decls (including class ops)
--      * associated types
--      * foreign imports
--      * value signatures (in hs-boot files only)

getLocalNonValBinders fixity_env
     (HsGroup { hs_valds  = binds,
                hs_tyclds = tycl_decls,
                hs_instds = inst_decls,
                hs_fords  = foreign_decls })
  = do  { -- Process all type/class decls *except* family instances
        ; overload_ok <- xoptM Opt_DuplicateRecordFields
        ; (tc_avails, tc_fldss) <- fmap unzip $ mapM (new_tc overload_ok)
                                                    (tyClGroupConcat tycl_decls)
        ; traceRn (text "getLocalNonValBinders 1" <+> ppr tc_avails)
        ; envs <- extendGlobalRdrEnvRn tc_avails fixity_env
        ; setEnvs envs $ do {
            -- Bring these things into scope first
            -- See Note [Looking up family names in family instances]

          -- Process all family instances
          -- to bring new data constructors into scope
        ; (nti_availss, nti_fldss) <- mapAndUnzipM (new_assoc overload_ok)
                                                   inst_decls

          -- Finish off with value binders:
          --    foreign decls and pattern synonyms for an ordinary module
          --    type sigs in case of a hs-boot file only
        ; is_boot <- tcIsHsBootOrSig
        ; let val_bndrs | is_boot   = hs_boot_sig_bndrs
                        | otherwise = for_hs_bndrs
        ; val_avails <- mapM new_simple val_bndrs

        ; let avails    = concat nti_availss ++ val_avails
              new_bndrs = availsToNameSet avails `unionNameSet`
                          availsToNameSet tc_avails
              flds      = concat nti_fldss ++ concat tc_fldss
        ; traceRn (text "getLocalNonValBinders 2" <+> ppr avails)
        ; (tcg_env, tcl_env) <- extendGlobalRdrEnvRn avails fixity_env

        -- Extend tcg_field_env with new fields (this used to be the
        -- work of extendRecordFieldEnv)
        ; let field_env = extendNameEnvList (tcg_field_env tcg_env) flds
              envs      = (tcg_env { tcg_field_env = field_env }, tcl_env)

        ; return (envs, new_bndrs) } }
  where
    ValBindsIn _val_binds val_sigs = binds

    for_hs_bndrs :: [Located RdrName]
    for_hs_bndrs = hsForeignDeclsBinders foreign_decls

    -- In a hs-boot file, the value binders come from the
    --  *signatures*, and there should be no foreign binders
    hs_boot_sig_bndrs = [ L decl_loc (unLoc n)
                        | L decl_loc (TypeSig ns _ _) <- val_sigs, n <- ns]

      -- the SrcSpan attached to the input should be the span of the
      -- declaration, not just the name
    new_simple :: Located RdrName -> RnM AvailInfo
    new_simple rdr_name = do{ nm <- newTopSrcBinder rdr_name
                            ; return (Avail nm) }

    new_tc :: Bool -> LTyClDecl RdrName
           -> RnM (AvailInfo, [(Name, [FieldLabel])])
    new_tc overload_ok tc_decl -- NOT for type/data instances
        = do { let (bndrs, flds) = hsLTyClDeclBinders tc_decl
             ; names@(main_name : sub_names) <- mapM newTopSrcBinder bndrs
             ; flds' <- mapM (new_rec_sel overload_ok sub_names) flds
             ; let fld_env = case unLoc tc_decl of
                     DataDecl { tcdDataDefn = d } -> mk_fld_env d names flds'
                     _                            -> []
             ; return (AvailTC main_name names flds', fld_env) }

    new_rec_sel :: Bool -> [Name] -> LFieldOcc RdrName -> RnM FieldLabel
    new_rec_sel _ [] _ = error "new_rec_sel: datatype has no constructors!"
    new_rec_sel overload_ok (dc:_) (L loc (FieldOcc fld _)) =
      do { sel_name <- newTopSrcBinder $ L loc $ mkRdrUnqual sel_occ
         ; return $ fl { flSelector = sel_name } }
      where
        lbl     = occNameFS $ rdrNameOcc fld
        fl      = mkFieldLabelOccs lbl (nameOccName dc) overload_ok
        sel_occ = flSelector fl

    -- Calculate the mapping from constructor names to fields, which
    -- will go in tcg_field_env. It's convenient to do this here where
    -- we are working with a single datatype definition.
    mk_fld_env :: HsDataDefn RdrName -> [Name] -> [FieldLabel] -> [(Name, [FieldLabel])]
    mk_fld_env d names flds = concatMap find_con_flds (dd_cons d)
      where
        find_con_flds (L _ (ConDecl { con_names   = rdrs
                                    , con_details = RecCon cdflds }))
            = map (\ (L _ rdr) -> ( find_con_name rdr
                                  , concatMap find_con_decl_flds (unLoc cdflds)))
                  rdrs
        find_con_flds _ = []

        find_con_name rdr
          = expectJust "getLocalNonValBinders/find_con_name" $
              find (\ n -> nameOccName n == rdrNameOcc rdr) names
        find_con_decl_flds (L _ x)
          = map find_con_decl_fld (cd_fld_names x)
        find_con_decl_fld  (L _ (FieldOcc rdr _))
          = expectJust "getLocalNonValBinders/find_con_decl_fld" $
              find (\ fl -> flLabel fl == lbl) flds
          where lbl = occNameFS (rdrNameOcc rdr)

    new_assoc :: Bool -> LInstDecl RdrName
              -> RnM ([AvailInfo], [(Name, [FieldLabel])])
    new_assoc _ (L _ (TyFamInstD {})) = return ([], [])
      -- type instances don't bind new names

    new_assoc overload_ok (L _ (DataFamInstD d))
      = do { (avail, flds) <- new_di overload_ok Nothing d
           ; return ([avail], flds) }
    new_assoc overload_ok (L _ (ClsInstD (ClsInstDecl { cid_poly_ty = inst_ty
                                                      , cid_datafam_insts = adts })))
      | Just (_, _, L loc cls_rdr, _) <-
                   splitLHsInstDeclTy_maybe (flattenTopLevelLHsForAllTy inst_ty)
      = do { cls_nm <- setSrcSpan loc $ lookupGlobalOccRn cls_rdr
           ; (avails, fldss)
                    <- mapAndUnzipM (new_loc_di overload_ok (Just cls_nm)) adts
           ; return (avails, concat fldss) }
      | otherwise
      = return ([], [])    -- Do not crash on ill-formed instances
                           -- Eg   instance !Show Int   Trac #3811c

    new_di :: Bool -> Maybe Name -> DataFamInstDecl RdrName
                   -> RnM (AvailInfo, [(Name, [FieldLabel])])
    new_di overload_ok mb_cls ti_decl
        = do { main_name <- lookupFamInstName mb_cls (dfid_tycon ti_decl)
             ; let (bndrs, flds) = hsDataFamInstBinders ti_decl
             ; sub_names <- mapM newTopSrcBinder bndrs
             ; flds' <- mapM (new_rec_sel overload_ok sub_names) flds
             ; let avail    = AvailTC (unLoc main_name) sub_names flds'
                                  -- main_name is not bound here!
                   fld_env  = mk_fld_env (dfid_defn ti_decl) sub_names flds'
             ; return (avail, fld_env) }

    new_loc_di :: Bool -> Maybe Name -> LDataFamInstDecl RdrName
                   -> RnM (AvailInfo, [(Name, [FieldLabel])])
    new_loc_di overload_ok mb_cls (L _ d) = new_di overload_ok mb_cls d

{-
Note [Looking up family names in family instances]
~~~~~~~~~~~~~~~~~~~~~~~~~~~~~~~~~~~~~~~~~~~~~~~~~~
Consider

  module M where
    type family T a :: *
    type instance M.T Int = Bool

We might think that we can simply use 'lookupOccRn' when processing the type
instance to look up 'M.T'.  Alas, we can't!  The type family declaration is in
the *same* HsGroup as the type instance declaration.  Hence, as we are
currently collecting the binders declared in that HsGroup, these binders will
not have been added to the global environment yet.

Solution is simple: process the type family declarations first, extend
the environment, and then process the type instances.


************************************************************************
*                                                                      *
\subsection{Filtering imports}
*                                                                      *
************************************************************************

@filterImports@ takes the @ExportEnv@ telling what the imported module makes
available, and filters it through the import spec (if any).

Note [Dealing with imports]
~~~~~~~~~~~~~~~~~~~~~~~~~~~
For import M( ies ), we take the mi_exports of M, and make
   imp_occ_env :: OccEnv (Name, AvailInfo, Maybe Name)
One entry for each Name that M exports; the AvailInfo describes just
that Name.

The situation is made more complicated by associated types. E.g.
   module M where
     class    C a    where { data T a }
     instance C Int  where { data T Int = T1 | T2 }
     instance C Bool where { data T Int = T3 }
Then M's export_avails are (recall the AvailTC invariant from Avails.hs)
  C(C,T), T(T,T1,T2,T3)
Notice that T appears *twice*, once as a child and once as a parent.
From this we construct the imp_occ_env
   C  -> (C,  C(C,T),        Nothing)
   T  -> (T,  T(T,T1,T2,T3), Just C)
   T1 -> (T1, T(T1,T2,T3),   Nothing)   -- similarly T2,T3

If we say
   import M( T(T1,T2) )
then we get *two* Avails:  C(T), T(T1,T2)

Note that the imp_occ_env will have entries for data constructors too,
although we never look up data constructors.
-}

filterImports
    :: ModIface
    -> ImpDeclSpec                     -- The span for the entire import decl
    -> Maybe (Bool, Located [LIE RdrName])    -- Import spec; True => hiding
    -> RnM (Maybe (Bool, Located [LIE Name]), -- Import spec w/ Names
            [GlobalRdrElt])                   -- Same again, but in GRE form
filterImports iface decl_spec Nothing
  = return (Nothing, gresFromAvails (Just imp_spec) (mi_exports iface))
  where
    imp_spec = ImpSpec { is_decl = decl_spec, is_item = ImpAll }


filterImports iface decl_spec (Just (want_hiding, L l import_items))
  = do  -- check for errors, convert RdrNames to Names
        items1 <- mapM lookup_lie import_items

        let items2 :: [(LIE Name, AvailInfo)]
            items2 = concat items1
                -- NB the AvailInfo may have duplicates, and several items
                --    for the same parent; e.g N(x) and N(y)

            names  = availsToNameSet (map snd items2)
            keep n = not (n `elemNameSet` names)
            pruned_avails = filterAvails keep all_avails
            hiding_spec = ImpSpec { is_decl = decl_spec, is_item = ImpAll }

            gres | want_hiding = gresFromAvails (Just hiding_spec) pruned_avails
                 | otherwise   = concatMap (gresFromIE decl_spec) items2

        return (Just (want_hiding, L l (map fst items2)), gres)
  where
    all_avails = mi_exports iface

        -- See Note [Dealing with imports]
    imp_occ_env :: OccEnv (Name,        -- the name
                           AvailInfo,   -- the export item providing the name
                           Maybe Name)  -- the parent of associated types
    imp_occ_env = mkOccEnv_C combine [ (nameOccName n, (n, a, Nothing))
                                     | a <- all_avails, n <- availNames a]
      where
        -- See example in Note [Dealing with imports]
        -- 'combine' is only called for associated types which appear twice
        -- in the all_avails. In the example, we combine
        --    T(T,T1,T2,T3) and C(C,T)  to give   (T, T(T,T1,T2,T3), Just C)
        combine (name1, a1@(AvailTC p1 _ []), mp1)
                (name2, a2@(AvailTC p2 _ []), mp2)
          = ASSERT( name1 == name2 && isNothing mp1 && isNothing mp2 )
            if p1 == name1 then (name1, a1, Just p2)
                           else (name1, a2, Just p1)
        combine x y = pprPanic "filterImports/combine" (ppr x $$ ppr y)

    lookup_name :: RdrName -> IELookupM (Name, AvailInfo, Maybe Name)
    lookup_name rdr | isQual rdr              = failLookupWith (QualImportError rdr)
                    | Just succ <- mb_success = return succ
                    | otherwise               = failLookupWith BadImport
      where
        mb_success = lookupOccEnv imp_occ_env (rdrNameOcc rdr)

    lookup_lie :: LIE RdrName -> TcRn [(LIE Name, AvailInfo)]
    lookup_lie (L loc ieRdr)
        = do (stuff, warns) <- setSrcSpan loc $
                               liftM (fromMaybe ([],[])) $
                               run_lookup (lookup_ie ieRdr)
             mapM_ emit_warning warns
             return [ (L loc ie, avail) | (ie,avail) <- stuff ]
        where
            -- Warn when importing T(..) if T was exported abstractly
            emit_warning (DodgyImport n) = whenWOptM Opt_WarnDodgyImports $
              addWarn (dodgyImportWarn n)
            emit_warning MissingImportList = whenWOptM Opt_WarnMissingImportList $
              addWarn (missingImportListItem ieRdr)
            emit_warning BadImportW = whenWOptM Opt_WarnDodgyImports $
              addWarn (lookup_err_msg BadImport)

            run_lookup :: IELookupM a -> TcRn (Maybe a)
            run_lookup m = case m of
              Failed err -> addErr (lookup_err_msg err) >> return Nothing
              Succeeded a -> return (Just a)

            lookup_err_msg err = case err of
              BadImport -> badImportItemErr iface decl_spec ieRdr all_avails
              IllegalImport -> illegalImportItemErr
              QualImportError rdr -> qualImportItemErr rdr

        -- For each import item, we convert its RdrNames to Names,
        -- and at the same time construct an AvailInfo corresponding
        -- to what is actually imported by this item.
        -- Returns Nothing on error.
        -- We return a list here, because in the case of an import
        -- item like C, if we are hiding, then C refers to *both* a
        -- type/class and a data constructor.  Moreover, when we import
        -- data constructors of an associated family, we need separate
        -- AvailInfos for the data constructors and the family (as they have
        -- different parents).  See Note [Dealing with imports]
    lookup_ie :: IE RdrName -> IELookupM ([(IE Name, AvailInfo)], [IELookupWarning])
    lookup_ie ie = handle_bad_import $ do
      case ie of
        IEVar (L l n) -> do
            (name, avail, _) <- lookup_name n
            return ([(IEVar (L l name), trimAvail avail name)], [])

        IEThingAll (L l tc) -> do
            (name, avail, mb_parent) <- lookup_name tc
            let warns = case avail of
                          Avail {}                     -- e.g. f(..)
                            -> [DodgyImport tc]

                          AvailTC _ subs fs
                            | null (drop 1 subs) && null fs -- e.g. T(..) where T is a synonym
                            -> [DodgyImport tc]

                            | not (is_qual decl_spec)  -- e.g. import M( T(..) )
                            -> [MissingImportList]

                            | otherwise
                            -> []

                renamed_ie = IEThingAll (L l name)
                sub_avails = case avail of
                               Avail {}              -> []
                               AvailTC name2 subs fs -> [(renamed_ie, AvailTC name2 (subs \\ [name]) fs)]
            case mb_parent of
              Nothing     -> return ([(renamed_ie, avail)], warns)
                             -- non-associated ty/cls
              Just parent -> return ((renamed_ie, AvailTC parent [name] []) : sub_avails, warns)
                             -- associated type

        IEThingAbs (L l tc)
            | want_hiding   -- hiding ( C )
                       -- Here the 'C' can be a data constructor
                       --  *or* a type/class, or even both
            -> let tc_name = lookup_name tc
                   dc_name = lookup_name (setRdrNameSpace tc srcDataName)
               in
               case catIELookupM [ tc_name, dc_name ] of
                 []    -> failLookupWith BadImport
                 names -> return ([mkIEThingAbs l name | name <- names], [])
            | otherwise
            -> do nameAvail <- lookup_name tc
                  return ([mkIEThingAbs l nameAvail], [])

        IEThingWith (L l rdr_tc) rdr_ns rdr_fs -> do
           (name, AvailTC _ ns subflds, mb_parent) <- lookup_name rdr_tc

           -- Look up the children in the sub-names of the parent
           let subnames = case ns of   -- The tc is first in ns,
                            [] -> []   -- if it is there at all
                                       -- See the AvailTC Invariant in Avail.hs
                            (n1:ns1) | n1 == name -> ns1
                                     | otherwise  -> ns
               subs = map Left subnames ++ map Right subflds
               cs   = rdr_ns ++ availFieldsRdrNames rdr_fs
               mb_children = lookupChildren (either (occNameFS . nameOccName) flLabel) subs cs

           (childnames, childflds) <- if any isNothing mb_children
              then failLookupWith BadImport
                   -- AMG TODO this is hideous:
              else return (partitionEithers (concatMap (\ (L l e) -> map (either (Left . L l) (Right . L l)) e) (catMaybes mb_children)))

           case mb_parent of
             -- non-associated ty/cls
             Nothing
               -> return ([(IEThingWith (L l name) childnames childflds,
                           AvailTC name (name:map unLoc childnames) (map unLoc childflds))],
                          [])
             -- associated ty
             Just parent
               -> return ([(IEThingWith (L l name) childnames childflds,
                            AvailTC name (map unLoc childnames) (map unLoc childflds)),
                           (IEThingWith (L l name) childnames childflds,
                            AvailTC parent [name] [])],
                          [])

        _other -> failLookupWith IllegalImport
        -- could be IEModuleContents, IEGroup, IEDoc, IEDocNamed
        -- all errors.

      where
        mkIEThingAbs l (n, av, Nothing    ) = (IEThingAbs (L l n),
                                               trimAvail av n)
        mkIEThingAbs l (n, _,  Just parent) = (IEThingAbs (L l n),
                                               AvailTC parent [n] [])

        handle_bad_import m = catchIELookup m $ \err -> case err of
          BadImport | want_hiding -> return ([], [BadImportW])
          _                       -> failLookupWith err

type IELookupM = MaybeErr IELookupError

data IELookupWarning
  = BadImportW
  | MissingImportList
  | DodgyImport RdrName
  -- NB. use the RdrName for reporting a "dodgy" import

data IELookupError
  = QualImportError RdrName
  | BadImport
  | IllegalImport

failLookupWith :: IELookupError -> IELookupM a
failLookupWith err = Failed err

catchIELookup :: IELookupM a -> (IELookupError -> IELookupM a) -> IELookupM a
catchIELookup m h = case m of
  Succeeded r -> return r
  Failed err  -> h err

catIELookupM :: [IELookupM a] -> [a]
catIELookupM ms = [ a | Succeeded a <- ms ]

{-
************************************************************************
*                                                                      *
\subsection{Import/Export Utils}
*                                                                      *
************************************************************************
-}

plusAvail :: AvailInfo -> AvailInfo -> AvailInfo
plusAvail a1 a2
  | debugIsOn && availName a1 /= availName a2
  = pprPanic "RnEnv.plusAvail names differ" (hsep [ppr a1,ppr a2])
plusAvail a1@(Avail {})         (Avail {})        = a1
plusAvail (AvailTC _ [] [])     a2@(AvailTC {})   = a2
plusAvail a1@(AvailTC {})       (AvailTC _ [] []) = a1
plusAvail (AvailTC n1 (s1:ss1) fs1) (AvailTC n2 (s2:ss2) fs2)
  = case (n1==s1, n2==s2) of  -- Maintain invariant the parent is first
       (True,True)   -> AvailTC n1 (s1 : (ss1 `unionLists` ss2))
                                   (fs1 `unionLists` fs2)
       (True,False)  -> AvailTC n1 (s1 : (ss1 `unionLists` (s2:ss2)))
                                   (fs1 `unionLists` fs2)
       (False,True)  -> AvailTC n1 (s2 : ((s1:ss1) `unionLists` ss2))
                                   (fs1 `unionLists` fs2)
       (False,False) -> AvailTC n1 ((s1:ss1) `unionLists` (s2:ss2))
                                   (fs1 `unionLists` fs2)
plusAvail (AvailTC n1 ss1 fs1) (AvailTC _ [] fs2)
  = AvailTC n1 ss1 (fs1 `unionLists` fs2)
plusAvail (AvailTC n1 [] fs1)  (AvailTC _ ss2 fs2)
  = AvailTC n1 ss2 (fs1 `unionLists` fs2)
plusAvail a1 a2 = pprPanic "RnEnv.plusAvail" (hsep [ppr a1,ppr a2])

-- | trims an 'AvailInfo' to keep only a single name
trimAvail :: AvailInfo -> Name -> AvailInfo
trimAvail (Avail n)         _ = Avail n
trimAvail (AvailTC n ns fs) m = case find ((== m) . flSelector) fs of
    Just x  -> AvailTC n [] [x]
    Nothing -> ASSERT (m `elem` ns) AvailTC n [m] []

-- | filters 'AvailInfo's by the given predicate
filterAvails  :: (Name -> Bool) -> [AvailInfo] -> [AvailInfo]
filterAvails keep avails = foldr (filterAvail keep) [] avails

-- | filters an 'AvailInfo' by the given predicate
filterAvail :: (Name -> Bool) -> AvailInfo -> [AvailInfo] -> [AvailInfo]
filterAvail keep ie rest =
  case ie of
    Avail n | keep n    -> ie : rest
            | otherwise -> rest
    AvailTC tc ns fs ->
        let ns' = filter keep ns
            fs' = filter (keep . flSelector) fs in
        if null ns' && null fs' then rest else AvailTC tc ns' fs' : rest

-- | Given an import\/export spec, construct the appropriate 'GlobalRdrElt's.
gresFromIE :: ImpDeclSpec -> (LIE Name, AvailInfo) -> [GlobalRdrElt]
gresFromIE decl_spec (L loc ie, avail)
  = gresFromAvail prov_fn avail
  where
    is_explicit = case ie of
                    IEThingAll (L _ name) -> \n -> n == name
                    _                     -> \_ -> True
    prov_fn name
      = Just (ImpSpec { is_decl = decl_spec, is_item = item_spec })
      where
        item_spec = ImpSome { is_explicit = is_explicit name, is_iloc = loc }


{-
Note [Duplicate selectors in export lists]
~~~~~~~~~~~~~~~~~~~~~~~~~~~~~~~~~~~~~~~~~~
Consider the module

    {-# LANGUAGE DuplicateRecordFields #-}
    module M (F(foo, MkFInt, MkFBool)) where
      data family F a
      data instance F Int = MkFInt { foo :: Int }
      data instance F Bool = MkFBool { foo :: Bool }

The `foo` in the export list refers to *both* selectors! For this
reason, an OverloadedFldChild contains a list of selector names, not
just a single name.

AMG TODO: figure out how this works and document it or simplify it!
AMG TODO: is the above example actually a test case?
-}


mkChildEnv :: [GlobalRdrElt] -> NameEnv [GlobalRdrElt]
mkChildEnv gres = foldr add emptyNameEnv gres
  where
    add gre env = case gre_par gre of
        FldParent p _  -> extendNameEnv_Acc (:) singleton env p gre
        ParentIs  p    -> extendNameEnv_Acc (:) singleton env p gre
        NoParent       -> env

findChildren :: NameEnv [a] -> Name -> [a]
findChildren env n = lookupNameEnv env n `orElse` []

lookupChildren :: (a -> FastString) -> [a] -> [Located RdrName]
               -> [Maybe (Located [a])]
-- (lookupChildren all_kids rdr_items) maps each rdr_item to its
-- corresponding Name all_kids, if the former exists
-- The matching is done by FastString, not OccName, so that
--    Cls( meth, AssocTy )
-- will correctly find AssocTy among the all_kids of Cls, even though
-- the RdrName for AssocTy may have a (bogus) DataName namespace
-- (Really the rdr_items should be FastStrings in the first place.)
lookupChildren f all_kids rdr_items
  -- = map (lookupFsEnv kid_env . occNameFS . rdrNameOcc) rdr_items
  = map doOne rdr_items
  where
    doOne (L l r) = case (lookupFsEnv kid_env . occNameFS . rdrNameOcc) r of
      Just n -> Just (L l n)
      Nothing -> Nothing

    -- See Note [Duplicate selectors in export lists]
    kid_env = extendFsEnvList_C (++) emptyFsEnv
                      [(f x, [x]) | x <- all_kids]


-- | Combines 'AvailInfo's from the same family
-- 'avails' may have several items with the same availName
-- E.g  import Ix( Ix(..), index )
-- will give Ix(Ix,index,range) and Ix(index)
-- We want to combine these; addAvail does that
nubAvails :: [AvailInfo] -> [AvailInfo]
nubAvails avails = nameEnvElts (foldl add emptyNameEnv avails)
  where
    add env avail = extendNameEnv_C plusAvail env (availName avail) avail

{-
************************************************************************
*                                                                      *
\subsection{Export list processing}
*                                                                      *
************************************************************************

Processing the export list.

You might think that we should record things that appear in the export
list as ``occurrences'' (using @addOccurrenceName@), but you'd be
wrong.  We do check (here) that they are in scope, but there is no
need to slurp in their actual declaration (which is what
@addOccurrenceName@ forces).

Indeed, doing so would big trouble when compiling @PrelBase@, because
it re-exports @GHC@, which includes @takeMVar#@, whose type includes
@ConcBase.StateAndSynchVar#@, and so on...

Note [Exports of data families]
~~~~~~~~~~~~~~~~~~~~~~~~~~~~~~~
Suppose you see (Trac #5306)
        module M where
          import X( F )
          data instance F Int = FInt
What does M export?  AvailTC F [FInt]
                  or AvailTC F [F,FInt]?
The former is strictly right because F isn't defined in this module.
But then you can never do an explicit import of M, thus
    import M( F( FInt ) )
because F isn't exported by M.  Nor can you import FInt alone from here
    import M( FInt )
because we don't have syntax to support that.  (It looks like an import of
the type FInt.)

At one point I implemented a compromise:
  * When constructing exports with no export list, or with module M(
    module M ), we add the parent to the exports as well.
  * But not when you see module M( f ), even if f is a
    class method with a parent.
  * Nor when you see module M( module N ), with N /= M.

But the compromise seemed too much of a hack, so we backed it out.
You just have to use an explicit export list:
    module M( F(..) ) where ...
-}

type ExportAccum        -- The type of the accumulating parameter of
                        -- the main worker function in rnExports
     = ([LIE Name],             -- Export items with Names
        ExportOccMap,           -- Tracks exported occurrence names
        [AvailInfo])            -- The accumulated exported stuff
                                --   Not nub'd!

emptyExportAccum :: ExportAccum
emptyExportAccum = ([], emptyOccEnv, [])

type ExportOccMap = OccEnv (Name, IE RdrName)
        -- Tracks what a particular exported OccName
        --   in an export list refers to, and which item
        --   it came from.  It's illegal to export two distinct things
        --   that have the same occurrence name

rnExports :: Bool       -- False => no 'module M(..) where' header at all
          -> Maybe (Located [LIE RdrName]) -- Nothing => no explicit export list
          -> TcGblEnv
          -> RnM TcGblEnv

        -- Complains if two distinct exports have same OccName
        -- Warns about identical exports.
        -- Complains about exports items not in scope

rnExports explicit_mod exports
          tcg_env@(TcGblEnv { tcg_mod     = this_mod,
                              tcg_rdr_env = rdr_env,
                              tcg_imports = imports })
 = unsetWOptM Opt_WarnWarningsDeprecations $
       -- Do not report deprecations arising from the export
       -- list, to avoid bleating about re-exporting a deprecated
       -- thing (especially via 'module Foo' export item)
   do   {
        -- If the module header is omitted altogether, then behave
        -- as if the user had written "module Main(main) where..."
        -- EXCEPT in interactive mode, when we behave as if he had
        -- written "module Main where ..."
        -- Reason: don't want to complain about 'main' not in scope
        --         in interactive mode
        ; dflags <- getDynFlags
        ; let real_exports
                 | explicit_mod = exports
                 | ghcLink dflags == LinkInMemory = Nothing
                 | otherwise
                          = Just (noLoc [noLoc (IEVar (noLoc main_RDR_Unqual))])
                        -- ToDo: the 'noLoc' here is unhelpful if 'main'
                        --       turns out to be out of scope

        ; (rn_exports, avails) <- exports_from_avail real_exports rdr_env imports this_mod
        ; let final_avails = nubAvails avails    -- Combine families
              final_ns     = availsToNameSetWithSelectors final_avails

        ; traceRn (text "rnExports: Exports:" <+> ppr final_avails)

        ; return (tcg_env { tcg_exports    = final_avails,
                            tcg_rn_exports = case tcg_rn_exports tcg_env of
                                                Nothing -> Nothing
                                                Just _  -> rn_exports,
                            tcg_dus = tcg_dus tcg_env `plusDU`
                                      usesOnly final_ns }) }

exports_from_avail :: Maybe (Located [LIE RdrName])
                         -- Nothing => no explicit export list
                   -> GlobalRdrEnv
                   -> ImportAvails
                   -> Module
                   -> RnM (Maybe [LIE Name], [AvailInfo])

exports_from_avail Nothing rdr_env _imports _this_mod
 = -- The same as (module M) where M is the current module name,
   -- so that's how we handle it.
   let
       avails = [ availFromGRE gre
                | gre <- globalRdrEnvElts rdr_env
                , isLocalGRE gre ]
   in
   return (Nothing, avails)

exports_from_avail (Just (L _ rdr_items)) rdr_env imports this_mod
  = do (ie_names, _, exports) <- foldlM do_litem emptyExportAccum rdr_items
       return (Just ie_names, exports)
  where
    do_litem :: ExportAccum -> LIE RdrName -> RnM ExportAccum
    do_litem acc lie = setSrcSpan (getLoc lie) (exports_from_item acc lie)

    -- Maps a parent to its in-scope children
    kids_env :: NameEnv [GlobalRdrElt]
    kids_env = mkChildEnv (globalRdrEnvElts rdr_env)

    imported_modules = [ qual_name
                       | xs <- moduleEnvElts $ imp_mods imports,
                         (qual_name, _, _, _) <- xs ]

    exports_from_item :: ExportAccum -> LIE RdrName -> RnM ExportAccum
    exports_from_item acc@(ie_names, occs, exports)
                      (L loc (IEModuleContents (L lm mod)))
        | let earlier_mods = [ mod
                             | (L _ (IEModuleContents (L _ mod))) <- ie_names ]
        , mod `elem` earlier_mods    -- Duplicate export of M
        = do { warn_dup_exports <- woptM Opt_WarnDuplicateExports ;
               warnIf warn_dup_exports (dupModuleExport mod) ;
               return acc }

        | otherwise
        = do { implicit_prelude <- xoptM Opt_ImplicitPrelude
             ; warnDodgyExports <- woptM Opt_WarnDodgyExports
             ; let { exportValid = (mod `elem` imported_modules)
                                || (moduleName this_mod == mod)
                   ; gres = filter (isModuleExported implicit_prelude mod)
                                   (globalRdrEnvElts rdr_env)
                   ; new_exports = map availFromGRE gres
                   ; names       = map gre_name gres }

             ; checkErr exportValid (moduleNotImported mod)
             ; warnIf (warnDodgyExports && exportValid && null names)
                      (nullModuleExport mod)

             ; addUsedGREs gres
                        -- The qualified and unqualified version of all of
                        -- these names are, in effect, used by this export

             ; occs' <- check_occs (IEModuleContents (noLoc mod)) occs names
                      -- This check_occs not only finds conflicts
                      -- between this item and others, but also
                      -- internally within this item.  That is, if
                      -- 'M.x' is in scope in several ways, we'll have
                      -- several members of mod_avails with the same
                      -- OccName.
             ; traceRn (vcat [ text "export mod" <+> ppr mod
                             , ppr new_exports ])
             ; return (L loc (IEModuleContents (L lm mod)) : ie_names,
                       occs', new_exports ++ exports) }

    exports_from_item acc@(lie_names, occs, exports) (L loc ie)
        | isDoc ie
        = do new_ie <- lookup_doc_ie ie
             return (L loc new_ie : lie_names, occs, exports)

        | otherwise
        = do (new_ie, avail) <- lookup_ie ie
             if isUnboundName (ieName new_ie)
                  then return acc    -- Avoid error cascade
                  else do

             occs' <- check_occs ie occs (availNames avail)

             return (L loc new_ie : lie_names, occs', avail : exports)

    -------------
    lookup_ie :: IE RdrName -> RnM (IE Name, AvailInfo)
    lookup_ie (IEVar (L l rdr))
        = do (name, avail) <- lookupGreAvailRn rdr
             return (IEVar (L l name), avail)

    lookup_ie (IEThingAbs (L l rdr))
        = do (name, avail) <- lookupGreAvailRn rdr
             return (IEThingAbs (L l name), avail)

    lookup_ie ie@(IEThingAll (L l rdr))
        = do name <- lookupGlobalOccRn rdr
             let gres = findChildren kids_env name
             addUsedGREs gres
             warnDodgyExports <- woptM Opt_WarnDodgyExports
             when (null gres) $
                  if isTyConName name
                  then when warnDodgyExports $ addWarn (dodgyExportWarn name)
                  else -- This occurs when you export T(..), but
                       -- only import T abstractly, or T is a synonym.
                       addErr (exportItemErr ie)

             -- AMG TODO tidy up the following
             let non_flds = [ gre_name gre | gre <- gres, not (isRecFldGRE gre) ]
                 flds     = [ FieldLabel lbl is_overloaded (gre_name gre) | gre <- gres
                            , FldParent _ mb_lbl <- [gre_par gre]
                            , let (lbl, is_overloaded) = case mb_lbl of
                                                           Nothing -> (occNameFS (nameOccName (gre_name gre)), False)
                                                           Just x  -> (x, True)
                            ]

             return ( IEThingAll (L l name)
                    , AvailTC name (name:non_flds) flds )

    lookup_ie ie@(IEThingWith (L l rdr) sub_rdrs sub_flds)
        = do name <- lookupGlobalOccRn rdr
             if isUnboundName name
                then return ( IEThingWith (L l name) [] []
                            , AvailTC name [name] [] )
                else do
             let cs      = sub_rdrs ++ availFieldsRdrNames sub_flds
                 mb_gres = lookupChildren (occNameFS . greOccName) (findChildren kids_env name) cs
             if any isNothing mb_gres
                then do addErr (exportItemErr ie)
                        return ( IEThingWith (L l name) [] []
                               , AvailTC name [name] [] )
                else do let lgress = catMaybes mb_gres
                            gres   = concat $ map unLoc lgress
                            non_flds = [ L l (gre_name gre) | L l gres <- lgress
                                       , gre <- gres
                                       , not (isRecFldGRE gre)
                                       ]
                            flds     = [ L l (FieldLabel lbl is_overloaded (gre_name gre))
                                       | L l gres <- lgress
                                       , gre <- gres
                                       , FldParent _ mb_lbl <- [gre_par gre]
                                       , let (lbl, is_overloaded) = case mb_lbl of
                                                                      Nothing -> (occNameFS (nameOccName (gre_name gre)), False)
                                                                      Just x  -> (x, True)
                                       ]
                        addUsedGREs gres
                        return ( IEThingWith (L l name) non_flds flds
                               , AvailTC name (name:map unLoc non_flds) (map unLoc flds) )

    lookup_ie _ = panic "lookup_ie"    -- Other cases covered earlier

    -------------
    lookup_doc_ie :: IE RdrName -> RnM (IE Name)
    lookup_doc_ie (IEGroup lev doc) = do rn_doc <- rnHsDoc doc
                                         return (IEGroup lev rn_doc)
    lookup_doc_ie (IEDoc doc)       = do rn_doc <- rnHsDoc doc
                                         return (IEDoc rn_doc)
    lookup_doc_ie (IEDocNamed str)  = return (IEDocNamed str)
    lookup_doc_ie _ = panic "lookup_doc_ie"    -- Other cases covered earlier


isDoc :: IE RdrName -> Bool
isDoc (IEDoc _)      = True
isDoc (IEDocNamed _) = True
isDoc (IEGroup _ _)  = True
isDoc _ = False

-- AMG TODO really?
availFieldsRdrNames :: [Located (FieldLbl RdrName)] -> [Located RdrName]
availFieldsRdrNames = map (fmap availFieldRdrName)
  where
    availFieldRdrName fl | flIsOverloaded fl = mkVarUnqual (flLabel fl)
                         | otherwise         = flSelector fl

-------------------------------
isModuleExported :: Bool -> ModuleName -> GlobalRdrElt -> Bool
-- True if the thing is in scope *both* unqualified, *and* with qualifier M
isModuleExported implicit_prelude mod
                 (GRE { gre_name = name, gre_lcl = lcl, gre_imp = iss })
  | implicit_prelude && isBuiltInSyntax name = False
        -- Optimisation: filter out names for built-in syntax
        -- They just clutter up the environment (esp tuples), and the parser
        -- will generate Exact RdrNames for them, so the cluttered
        -- envt is no use.  To avoid doing this filter all the time,
        -- we use -XNoImplicitPrelude as a clue that the filter is
        -- worth while.  Really, it's only useful for GHC.Base and GHC.Tuple.
        --
        -- It's worth doing because it makes the environment smaller for
        -- every module that imports the Prelude
  | otherwise
  =  (lcl && (case nameModule_maybe name of
               Just name_mod -> moduleName name_mod == mod
               Nothing       -> False))
  || (any unQualSpecOK iss && any (qualSpecOK mod) iss)

-------------------------------
check_occs :: IE RdrName -> ExportOccMap -> [Name] -> RnM ExportOccMap
check_occs ie occs names  -- 'names' are the entities specifed by 'ie'
  = foldlM check occs names
  where
    check occs name
      = case lookupOccEnv occs name_occ of
          Nothing -> return (extendOccEnv occs name_occ (name, ie))

          Just (name', ie')
            | name == name'   -- Duplicate export
            -- But we don't want to warn if the same thing is exported
            -- by two different module exports. See ticket #4478.
            -> do unless (dupExport_ok name ie ie') $ do
                      warn_dup_exports <- woptM Opt_WarnDuplicateExports
                      warnIf warn_dup_exports (dupExportWarn name_occ ie ie')
                  return occs

            | otherwise    -- Same occ name but different names: an error
            ->  do { global_env <- getGlobalRdrEnv ;
                     addErr (exportClashErr global_env name' name ie' ie) ;
                     return occs }
      where
        name_occ = nameOccName name


dupExport_ok :: Name -> IE RdrName -> IE RdrName -> Bool
-- The Name is exported by both IEs. Is that ok?
-- "No"  iff the name is mentioned explicitly in both IEs
--        or one of the IEs mentions the name *alone*
-- "Yes" otherwise
--
-- Examples of "no":  module M( f, f )
--                    module M( fmap, Functor(..) )
--                    module M( module Data.List, head )
--
-- Example of "yes"
--    module M( module A, module B ) where
--        import A( f )
--        import B( f )
--
-- Example of "yes" (Trac #2436)
--    module M( C(..), T(..) ) where
--         class C a where { data T a }
--         instace C Int where { data T Int = TInt }
--
-- Example of "yes" (Trac #2436)
--    module Foo ( T ) where
--      data family T a
--    module Bar ( T(..), module Foo ) where
--        import Foo
--        data instance T Int = TInt

dupExport_ok n ie1 ie2
  = not (  single ie1 || single ie2
        || (explicit_in ie1 && explicit_in ie2) )
  where
    explicit_in (IEModuleContents _) = False                -- module M
    explicit_in (IEThingAll r) = nameOccName n == rdrNameOcc (unLoc r)  -- T(..)
    explicit_in _              = True

    single (IEVar {})      = True
    single (IEThingAbs {}) = True
    single _               = False

{-
*********************************************************
*                                                       *
\subsection{Unused names}
*                                                       *
*********************************************************
-}

reportUnusedNames :: Maybe (Located [LIE RdrName])  -- Export list
                  -> TcGblEnv -> RnM ()
reportUnusedNames _export_decls gbl_env
  = do  { traceRn ((text "RUN") <+> (ppr (tcg_dus gbl_env)))
        ; warnUnusedImportDecls gbl_env
        ; warnUnusedTopBinds   unused_locals }
  where
    used_names :: NameSet
    used_names = findUses (tcg_dus gbl_env) emptyNameSet
    -- NB: currently, if f x = g, we only treat 'g' as used if 'f' is used
    -- Hence findUses

    -- Collect the defined names from the in-scope environment
    defined_names :: [GlobalRdrElt]
    defined_names = globalRdrEnvElts (tcg_rdr_env gbl_env)

    -- Note that defined_and_used, defined_but_not_used
    -- are both [GRE]; that's why we need defined_and_used
    -- rather than just used_names
    _defined_and_used, defined_but_not_used :: [GlobalRdrElt]
    (_defined_and_used, defined_but_not_used)
        = partition (gre_is_used used_names) defined_names

    kids_env = mkChildEnv defined_names
    -- This is done in mkExports too; duplicated work

    gre_is_used :: NameSet -> GlobalRdrElt -> Bool
    gre_is_used used_names (GRE {gre_name = name})
        = name `elemNameSet` used_names
          || any (\ gre -> gre_name gre `elemNameSet` used_names) (findChildren kids_env name)
                -- A use of C implies a use of T,
                -- if C was brought into scope by T(..) or T(C)

    -- Filter out the ones that are
    --  (a) defined in this module, and
    --  (b) not defined by a 'deriving' clause
    -- The latter have an Internal Name, so we can filter them out easily
    unused_locals :: [GlobalRdrElt]
    unused_locals = filter is_unused_local defined_but_not_used
    is_unused_local :: GlobalRdrElt -> Bool
    is_unused_local gre = isLocalGRE gre && isExternalName (gre_name gre)


{-
*********************************************************
*                                                       *
\subsection{Unused imports}
*                                                       *
*********************************************************

This code finds which import declarations are unused.  The
specification and implementation notes are here:
  http://ghc.haskell.org/trac/ghc/wiki/Commentary/Compiler/UnusedImports
-}

type ImportDeclUsage
   = ( LImportDecl Name   -- The import declaration
     , [AvailInfo]        -- What *is* used (normalised)
     , [Name] )           -- What is imported but *not* used

warnUnusedImportDecls :: TcGblEnv -> RnM ()
warnUnusedImportDecls gbl_env
  = do { uses <- fmap nameEnvElts $ readMutVar (tcg_used_gres gbl_env)
       ; let user_imports = filterOut (ideclImplicit . unLoc) (tcg_rn_imports gbl_env)
                            -- This whole function deals only with *user* imports
                            -- both for warning about unnecessary ones, and for
                            -- deciding the minimal ones
             rdr_env = tcg_rdr_env gbl_env
             fld_env = mkFieldEnv rdr_env

       ; let usage :: [ImportDeclUsage]
             usage = findImportUsage user_imports uses

       ; traceRn (vcat [ ptext (sLit "Uses:") <+> ppr uses
                       , ptext (sLit "Import usage") <+> ppr usage])
       ; whenWOptM Opt_WarnUnusedImports $
         mapM_ (warnUnusedImport fld_env) usage

       ; whenGOptM Opt_D_dump_minimal_imports $
         printMinimalImports usage }

{-
Note [The ImportMap]
~~~~~~~~~~~~~~~~~~~~
The ImportMap is a short-lived intermediate data struture records, for
each import declaration, what stuff brought into scope by that
declaration is actually used in the module.

The SrcLoc is the location of the END of a particular 'import'
declaration.  Why *END*?  Because we don't want to get confused
by the implicit Prelude import. Consider (Trac #7476) the module
    import Foo( foo )
    main = print foo
There is an implicit 'import Prelude(print)', and it gets a SrcSpan
of line 1:1 (just the point, not a span). If we use the *START* of
the SrcSpan to identify the import decl, we'll confuse the implicit
import Prelude with the explicit 'import Foo'.  So we use the END.
It's just a cheap hack; we could equally well use the Span too.

The AvailInfos are the things imported from that decl (just a list,
not normalised).
-}

type ImportMap = Map SrcLoc [AvailInfo]  -- See [The ImportMap]

findImportUsage :: [LImportDecl Name]
                -> [GlobalRdrElt]
                -> [ImportDeclUsage]

findImportUsage imports used_gres
  = map unused_decl imports
  where
    import_usage :: ImportMap
    import_usage = foldr extendImportMap Map.empty used_gres

    unused_decl decl@(L loc (ImportDecl { ideclHiding = imps }))
      = (decl, nubAvails used_avails, nameSetElems unused_imps)
      where
        used_avails = Map.lookup (srcSpanEnd loc) import_usage `orElse` []
                      -- srcSpanEnd: see Note [The ImportMap]
        used_names   = availsToNameSetWithSelectors used_avails
        used_parents = mkNameSet [n | AvailTC n _ _ <- used_avails]

        unused_imps   -- Not trivial; see eg Trac #7454
          = case imps of
              Just (False, L _ imp_ies) ->
                                 foldr (add_unused . unLoc) emptyNameSet imp_ies
              _other -> emptyNameSet -- No explicit import list => no unused-name list

        add_unused :: IE Name -> NameSet -> NameSet
        add_unused (IEVar (L _ n))      acc = add_unused_name n acc
        add_unused (IEThingAbs (L _ n)) acc = add_unused_name n acc
        add_unused (IEThingAll (L _ n)) acc = add_unused_all  n acc
        add_unused (IEThingWith (L _ p) ns fs) acc = add_unused_with p xs acc
          where xs = map unLoc ns ++ map (flSelector . unLoc) fs
        add_unused _                    acc = acc

        add_unused_name n acc
          | n `elemNameSet` used_names = acc
          | otherwise                  = acc `extendNameSet` n
        add_unused_all n acc
          | n `elemNameSet` used_names   = acc
          | n `elemNameSet` used_parents = acc
          | otherwise                    = acc `extendNameSet` n
        add_unused_with p ns acc
          | all (`elemNameSet` acc1) ns = add_unused_name p acc1
          | otherwise = acc1
          where
            acc1 = foldr add_unused_name acc ns
       -- If you use 'signum' from Num, then the user may well have
       -- imported Num(signum).  We don't want to complain that
       -- Num is not itself mentioned.  Hence the two cases in add_unused_with.

extendImportMap :: GlobalRdrElt
                -> ImportMap -> ImportMap
-- For a used GlobalRdrElt, find all the import decls that brought
-- it into scope; choose one of them (bestImport), and record
-- the RdrName in that import decl's entry in the ImportMap
extendImportMap gre@GRE { gre_lcl = lcl, gre_imp = imps } imp_map
  | not lcl   = add_imp gre (bestImport imps) imp_map
  | otherwise = imp_map
  where
    add_imp :: GlobalRdrElt -> ImportSpec -> ImportMap -> ImportMap
    add_imp gre (ImpSpec { is_decl = imp_decl_spec }) imp_map
      = Map.insertWith add decl_loc [avail] imp_map
      where
        add _ avails = avail : avails -- add is really just a specialised (++)
        decl_loc = srcSpanEnd (is_dloc imp_decl_spec)
                   -- For srcSpanEnd see Note [The ImportMap]
        avail    = availFromGRE gre

    bestImport :: [ImportSpec] -> ImportSpec
    bestImport iss
      = case partition isImpAll iss of
          ([], imp_somes) -> textuallyFirst imp_somes
          (imp_alls, _)   -> textuallyFirst imp_alls

    textuallyFirst :: [ImportSpec] -> ImportSpec
    textuallyFirst iss = case sortWith (is_dloc . is_decl) iss of
                           []     -> pprPanic "textuallyFirst" (ppr iss)
                           (is:_) -> is

    isImpAll :: ImportSpec -> Bool
    isImpAll (ImpSpec { is_item = ImpAll }) = True
    isImpAll _other                         = False

warnUnusedImport :: NameEnv (FieldLabelString, Name) -> ImportDeclUsage
                 -> RnM ()
warnUnusedImport fld_env (L loc decl, used, unused)
  | Just (False,L _ []) <- ideclHiding decl
                = return ()            -- Do not warn for 'import M()'

  | Just (True, L _ hides) <- ideclHiding decl
  , not (null hides)
  , pRELUDE_NAME == unLoc (ideclName decl)
                = return ()            -- Note [Do not warn about Prelude hiding]
  | null used   = addWarnAt loc msg1   -- Nothing used; drop entire decl
  | null unused = return ()            -- Everything imported is used; nop
  | otherwise   = addWarnAt loc msg2   -- Some imports are unused
  where
    msg1 = vcat [pp_herald <+> quotes pp_mod <+> pp_not_used,
                 nest 2 (ptext (sLit "except perhaps to import instances from")
                                   <+> quotes pp_mod),
                 ptext (sLit "To import instances alone, use:")
                                   <+> ptext (sLit "import") <+> pp_mod <> parens Outputable.empty ]
    msg2 = sep [pp_herald <+> quotes sort_unused,
                    text "from module" <+> quotes pp_mod <+> pp_not_used]
    pp_herald  = text "The" <+> pp_qual <+> text "import of"
    pp_qual
      | ideclQualified decl = text "qualified"
      | otherwise           = Outputable.empty
    pp_mod      = ppr (unLoc (ideclName decl))
    pp_not_used = text "is redundant"

    ppr_possible_field n = case lookupNameEnv fld_env n of
                               Just (fld, p) -> ppr p <> parens (ppr fld)
                               Nothing  -> ppr n

    -- Print unused names in a deterministic (lexicographic) order
    sort_unused = pprWithCommas ppr_possible_field $
                    sortBy (comparing nameOccName) unused

{-
Note [Do not warn about Prelude hiding]
~~~~~~~~~~~~~~~~~~~~~~~~~~~~~~~~~~~~~~~
We do not warn about
   import Prelude hiding( x, y )
because even if nothing else from Prelude is used, it may be essential to hide
x,y to avoid name-shadowing warnings.  Example (Trac #9061)
   import Prelude hiding( log )
   f x = log where log = ()



Note [Printing minimal imports]
~~~~~~~~~~~~~~~~~~~~~~~~~~~~~~~
To print the minimal imports we walk over the user-supplied import
decls, and simply trim their import lists.  NB that

  * We do *not* change the 'qualified' or 'as' parts!

  * We do not disard a decl altogether; we might need instances
    from it.  Instead we just trim to an empty import list
-}

printMinimalImports :: [ImportDeclUsage] -> RnM ()
-- See Note [Printing minimal imports]
printMinimalImports imports_w_usage
  = do { imports' <- mapM mk_minimal imports_w_usage
       ; this_mod <- getModule
       ; dflags   <- getDynFlags
       ; liftIO $
         do { h <- openFile (mkFilename dflags this_mod) WriteMode
            ; printForUser dflags h neverQualify (vcat (map ppr imports')) }
              -- The neverQualify is important.  We are printing Names
              -- but they are in the context of an 'import' decl, and
              -- we never qualify things inside there
              -- E.g.   import Blag( f, b )
              -- not    import Blag( Blag.f, Blag.g )!
       }
  where
    mkFilename dflags this_mod
      | Just d <- dumpDir dflags = d </> basefn
      | otherwise                = basefn
      where
        basefn = moduleNameString (moduleName this_mod) ++ ".imports"

    mk_minimal (L l decl, used, unused)
      | null unused
      , Just (False, _) <- ideclHiding decl
      = return (L l decl)
      | otherwise
      = do { let ImportDecl { ideclName    = L _ mod_name
                            , ideclSource  = is_boot
                            , ideclPkgQual = mb_pkg } = decl
           ; iface <- loadSrcInterface doc mod_name is_boot (fmap sl_fs mb_pkg)
           ; let lies = map (L l) (concatMap (to_ie iface) used)
           ; return (L l (decl { ideclHiding = Just (False, L l lies) })) }
      where
        doc = text "Compute minimal imports for" <+> ppr decl

    to_ie :: ModIface -> AvailInfo -> [IE Name]
    -- The main trick here is that if we're importing all the constructors
    -- we want to say "T(..)", but if we're importing only a subset we want
    -- to say "T(A,B,C)".  So we have to find out what the module exports.
    to_ie _ (Avail n)
       = [IEVar (noLoc n)]
    to_ie _ (AvailTC n [m] [])
       | n==m = [IEThingAbs (noLoc n)]
<<<<<<< HEAD
    to_ie ifaces (AvailTC n ns fs)
      = case [(xs,gs) | iface <- ifaces
                 , AvailTC x xs gs <- mi_exports iface
=======
    to_ie iface (AvailTC n ns)
      = case [xs |  AvailTC x xs <- mi_exports iface
>>>>>>> a52db231
                 , x == n
                 , x `elem` xs    -- Note [Partial export]
                 ] of
           [xs] | all_used xs -> [IEThingAll (noLoc n)]
                | otherwise   -> [IEThingWith (noLoc n)
                                              (map noLoc (filter (/= n) ns))
                                              (map noLoc fs)]
                                          -- Note [Overloaded field import]
           _other | all_non_overloaded fs
                              -> map (IEVar . noLoc) $ ns ++ map flSelector fs
                  | otherwise -> [IEThingWith (noLoc n)
                                              (map noLoc (filter (/= n) ns)) (map noLoc fs)]
        where
          fld_lbls = map flLabel fs

          all_used (avail_occs, avail_flds)
              = all (`elem` ns) avail_occs
                    && all (`elem` fld_lbls) (map flLabel avail_flds)

          all_non_overloaded = all (not . flIsOverloaded)

{-
Note [Partial export]
~~~~~~~~~~~~~~~~~~~~~
Suppose we have

   module A( op ) where
     class C a where
       op :: a -> a

   module B where
   import A
   f = ..op...

Then the minimal import for module B is
   import A( op )
not
   import A( C( op ) )
which we would usually generate if C was exported from B.  Hence
the (x `elem` xs) test when deciding what to generate.


Note [Overloaded field import]
~~~~~~~~~~~~~~~~~~~~~~~~~~~~~~
On the other hand, if we have

    {-# LANGUAGE DuplicateRecordFields #-}
    module A where
      data T = MkT { foo :: Int }

    module B where
      import A
      f = ...foo...

then the minimal import for module B must be
    import A ( T(foo) )
because when DuplicateRecordFields is enabled, field selectors are
not in scope without their enclosing datatype.


************************************************************************
*                                                                      *
\subsection{Errors}
*                                                                      *
************************************************************************
-}

qualImportItemErr :: RdrName -> SDoc
qualImportItemErr rdr
  = hang (ptext (sLit "Illegal qualified name in import item:"))
       2 (ppr rdr)

badImportItemErrStd :: ModIface -> ImpDeclSpec -> IE RdrName -> SDoc
badImportItemErrStd iface decl_spec ie
  = sep [ptext (sLit "Module"), quotes (ppr (is_mod decl_spec)), source_import,
         ptext (sLit "does not export"), quotes (ppr ie)]
  where
    source_import | mi_boot iface = ptext (sLit "(hi-boot interface)")
                  | otherwise     = Outputable.empty

badImportItemErrDataCon :: OccName -> ModIface -> ImpDeclSpec -> IE RdrName -> SDoc
badImportItemErrDataCon dataType_occ iface decl_spec ie
  = vcat [ ptext (sLit "In module")
             <+> quotes (ppr (is_mod decl_spec))
             <+> source_import <> colon
         , nest 2 $ quotes datacon
             <+> ptext (sLit "is a data constructor of")
             <+> quotes dataType
         , ptext (sLit "To import it use")
         , nest 2 $ quotes (ptext (sLit "import"))
             <+> ppr (is_mod decl_spec)
             <> parens_sp (dataType <> parens_sp datacon)
         , ptext (sLit "or")
         , nest 2 $ quotes (ptext (sLit "import"))
             <+> ppr (is_mod decl_spec)
             <> parens_sp (dataType <> ptext (sLit "(..)"))
         ]
  where
    datacon_occ = rdrNameOcc $ ieName ie
    datacon = parenSymOcc datacon_occ (ppr datacon_occ)
    dataType = parenSymOcc dataType_occ (ppr dataType_occ)
    source_import | mi_boot iface = ptext (sLit "(hi-boot interface)")
                  | otherwise     = Outputable.empty
    parens_sp d = parens (space <> d <> space)  -- T( f,g )

badImportItemErr :: ModIface -> ImpDeclSpec -> IE RdrName -> [AvailInfo] -> SDoc
badImportItemErr iface decl_spec ie avails
  = case find checkIfDataCon avails of
      Just con -> badImportItemErrDataCon (availOccName con) iface decl_spec ie
      Nothing  -> badImportItemErrStd iface decl_spec ie
  where
    checkIfDataCon (AvailTC _ ns _) =
      case find (\n -> importedFS == nameOccNameFS n) ns of
        Just n  -> isDataConName n
        Nothing -> False
    checkIfDataCon _ = False
    availOccName = nameOccName . availName
    nameOccNameFS = occNameFS . nameOccName
    importedFS = occNameFS . rdrNameOcc $ ieName ie

illegalImportItemErr :: SDoc
illegalImportItemErr = ptext (sLit "Illegal import item")

dodgyImportWarn :: RdrName -> SDoc
dodgyImportWarn item = dodgyMsg (ptext (sLit "import")) item
dodgyExportWarn :: Name -> SDoc
dodgyExportWarn item = dodgyMsg (ptext (sLit "export")) item

dodgyMsg :: (OutputableBndr n, HasOccName n) => SDoc -> n -> SDoc
dodgyMsg kind tc
  = sep [ ptext (sLit "The") <+> kind <+> ptext (sLit "item")
                             <+> quotes (ppr (IEThingAll (noLoc tc)))
                <+> ptext (sLit "suggests that"),
          quotes (ppr tc) <+> ptext (sLit "has (in-scope) constructors or class methods,"),
          ptext (sLit "but it has none") ]

exportItemErr :: IE RdrName -> SDoc
exportItemErr export_item
  = sep [ ptext (sLit "The export item") <+> quotes (ppr export_item),
          ptext (sLit "attempts to export constructors or class methods that are not visible here") ]

exportClashErr :: GlobalRdrEnv -> Name -> Name -> IE RdrName -> IE RdrName
               -> MsgDoc
exportClashErr global_env name1 name2 ie1 ie2
  = vcat [ ptext (sLit "Conflicting exports for") <+> quotes (ppr occ) <> colon
         , ppr_export ie1' name1'
         , ppr_export ie2' name2' ]
  where
    occ = nameOccName name1
    ppr_export ie name = nest 3 (hang (quotes (ppr ie) <+> ptext (sLit "exports") <+>
                                       quotes (ppr name))
                                    2 (pprNameProvenance (get_gre name)))

    -- get_gre finds a GRE for the Name, so that we can show its provenance
    get_gre name
        = case lookupGRE_Name global_env name of
             (gre:_) -> gre
             []      -> pprPanic "exportClashErr" (ppr name)
    get_loc name = greSrcSpan (get_gre name)
    (name1', ie1', name2', ie2') = if get_loc name1 < get_loc name2
                                   then (name1, ie1, name2, ie2)
                                   else (name2, ie2, name1, ie1)

addDupDeclErr :: [GlobalRdrElt] -> TcRn ()
addDupDeclErr [] = panic "addDupDeclErr: empty list"
addDupDeclErr gres@(gre : _)
  = addErrAt (getSrcSpan (last sorted_names)) $
    -- Report the error at the later location
    vcat [ptext (sLit "Multiple declarations of") <+>
             quotes (ppr (nameOccName name)),
             -- NB. print the OccName, not the Name, because the
             -- latter might not be in scope in the RdrEnv and so will
             -- be printed qualified.
          ptext (sLit "Declared at:") <+>
                   vcat (map (ppr . nameSrcLoc) sorted_names)]
  where
    name = gre_name gre
    sorted_names = sortWith nameSrcLoc (map gre_name gres)

dupExportWarn :: OccName -> IE RdrName -> IE RdrName -> SDoc
dupExportWarn occ_name ie1 ie2
  = hsep [quotes (ppr occ_name),
          ptext (sLit "is exported by"), quotes (ppr ie1),
          ptext (sLit "and"),            quotes (ppr ie2)]

dupModuleExport :: ModuleName -> SDoc
dupModuleExport mod
  = hsep [ptext (sLit "Duplicate"),
          quotes (ptext (sLit "Module") <+> ppr mod),
          ptext (sLit "in export list")]

moduleNotImported :: ModuleName -> SDoc
moduleNotImported mod
  = ptext (sLit "The export item `module") <+> ppr mod <>
    ptext (sLit "' is not imported")

nullModuleExport :: ModuleName -> SDoc
nullModuleExport mod
  = ptext (sLit "The export item `module") <+> ppr mod <> ptext (sLit "' exports nothing")

missingImportListWarn :: ModuleName -> SDoc
missingImportListWarn mod
  = ptext (sLit "The module") <+> quotes (ppr mod) <+> ptext (sLit "does not have an explicit import list")

missingImportListItem :: IE RdrName -> SDoc
missingImportListItem ie
  = ptext (sLit "The import item") <+> quotes (ppr ie) <+> ptext (sLit "does not have an explicit import list")

moduleWarn :: ModuleName -> WarningTxt -> SDoc
moduleWarn mod (WarningTxt _ txt)
  = sep [ ptext (sLit "Module") <+> quotes (ppr mod) <> ptext (sLit ":"),
          nest 2 (vcat (map (ppr . sl_fs . unLoc) txt)) ]
moduleWarn mod (DeprecatedTxt _ txt)
  = sep [ ptext (sLit "Module") <+> quotes (ppr mod)
                                <+> ptext (sLit "is deprecated:"),
          nest 2 (vcat (map (ppr . sl_fs . unLoc) txt)) ]

packageImportErr :: SDoc
packageImportErr
  = ptext (sLit "Package-qualified imports are not enabled; use PackageImports")

-- This data decl will parse OK
--      data T = a Int
-- treating "a" as the constructor.
-- It is really hard to make the parser spot this malformation.
-- So the renamer has to check that the constructor is legal
--
-- We can get an operator as the constructor, even in the prefix form:
--      data T = :% Int Int
-- from interface files, which always print in prefix form

checkConName :: RdrName -> TcRn ()
checkConName name = checkErr (isRdrDataCon name) (badDataCon name)

badDataCon :: RdrName -> SDoc
badDataCon name
   = hsep [ptext (sLit "Illegal data constructor name"), quotes (ppr name)]<|MERGE_RESOLUTION|>--- conflicted
+++ resolved
@@ -1729,14 +1729,8 @@
        = [IEVar (noLoc n)]
     to_ie _ (AvailTC n [m] [])
        | n==m = [IEThingAbs (noLoc n)]
-<<<<<<< HEAD
-    to_ie ifaces (AvailTC n ns fs)
-      = case [(xs,gs) | iface <- ifaces
-                 , AvailTC x xs gs <- mi_exports iface
-=======
-    to_ie iface (AvailTC n ns)
-      = case [xs |  AvailTC x xs <- mi_exports iface
->>>>>>> a52db231
+    to_ie iface (AvailTC n ns fs)
+      = case [(xs,gs) |  AvailTC x xs gs <- mi_exports iface
                  , x == n
                  , x `elem` xs    -- Note [Partial export]
                  ] of
